# Copyright (c) 2012-2014, GPy authors (see AUTHORS.txt).
# Licensed under the BSD 3-clause license (see LICENSE.txt)
import numpy as _np
<<<<<<< HEAD
default_seed = 123344
=======
>>>>>>> acd9b4b2

# default_seed = _np.random.seed(123344)

def bgplvm_test_model(optimize=False, verbose=1, plot=False, output_dim=200, nan=False):
    """
    model for testing purposes. Samples from a GP with rbf kernel and learns
    the samples with a new kernel. Normally not for optimization, just model cheking
    """
    import GPy

    num_inputs = 13
    num_inducing = 5
    if plot:
        output_dim = 1
        input_dim = 3
    else:
        input_dim = 2
        output_dim = output_dim

    # generate GPLVM-like data
    X = _np.random.rand(num_inputs, input_dim)
    lengthscales = _np.random.rand(input_dim)
    k = GPy.kern.RBF(input_dim, .5, lengthscales, ARD=True)
    K = k.K(X)
    Y = _np.random.multivariate_normal(_np.zeros(num_inputs), K, (output_dim,)).T

    # k = GPy.kern.RBF_inv(input_dim, .5, _np.ones(input_dim) * 2., ARD=True) + GPy.kern.bias(input_dim) + GPy.kern.white(input_dim)
    # k = GPy.kern.linear(input_dim)# + GPy.kern.bias(input_dim) + GPy.kern.white(input_dim, 0.00001)
    # k = GPy.kern.RBF(input_dim, ARD = False)  + GPy.kern.white(input_dim, 0.00001)
    # k = GPy.kern.RBF(input_dim, .5, _np.ones(input_dim) * 2., ARD=True) + GPy.kern.RBF(input_dim, .3, _np.ones(input_dim) * .2, ARD=True)
    # k = GPy.kern.RBF(input_dim, .5, 2., ARD=0) + GPy.kern.RBF(input_dim, .3, .2, ARD=0)
    # k = GPy.kern.RBF(input_dim, .5, _np.ones(input_dim) * 2., ARD=True) + GPy.kern.linear(input_dim, _np.ones(input_dim) * .2, ARD=True)

    p = .3

    m = GPy.models.BayesianGPLVM(Y, input_dim, kernel=k, num_inducing=num_inducing)

    if nan:
        m.inference_method = GPy.inference.latent_function_inference.var_dtc.VarDTCMissingData()
        m.Y[_np.random.binomial(1, p, size=(Y.shape)).astype(bool)] = _np.nan
        m.parameters_changed()

    #===========================================================================
    # randomly obstruct data with percentage p
    #===========================================================================
    # m2 = GPy.models.BayesianGPLVMWithMissingData(Y_obstruct, input_dim, kernel=k, num_inducing=num_inducing)
    # m.lengthscales = lengthscales

    if plot:
        import matplotlib.pyplot as pb
        m.plot()
        pb.title('PCA initialisation')
        # m2.plot()
        # pb.title('PCA initialisation')

    if optimize:
        m.optimize('scg', messages=verbose)
        # m2.optimize('scg', messages=verbose)
        if plot:
            m.plot()
            pb.title('After optimisation')
            # m2.plot()
            # pb.title('After optimisation')

    return m

def gplvm_oil_100(optimize=True, verbose=1, plot=True):
    import GPy
    import pods
    data = pods.datasets.oil_100()
    Y = data['X']
    # create simple GP model
    kernel = GPy.kern.RBF(6, ARD=True) + GPy.kern.Bias(6)
    m = GPy.models.GPLVM(Y, 6, kernel=kernel)
    m.data_labels = data['Y'].argmax(axis=1)
    if optimize: m.optimize('scg', messages=verbose)
    if plot: m.plot_latent(labels=m.data_labels)
    return m

def sparse_gplvm_oil(optimize=True, verbose=0, plot=True, N=100, Q=6, num_inducing=15, max_iters=50):
    import GPy
    import pods

    _np.random.seed(0)
    data = pods.datasets.oil()
    Y = data['X'][:N]
    Y = Y - Y.mean(0)
    Y /= Y.std(0)
    # Create the model
    kernel = GPy.kern.RBF(Q, ARD=True) + GPy.kern.Bias(Q)
    m = GPy.models.SparseGPLVM(Y, Q, kernel=kernel, num_inducing=num_inducing)
    m.data_labels = data['Y'][:N].argmax(axis=1)

    if optimize: m.optimize('scg', messages=verbose, max_iters=max_iters)
    if plot:
        m.plot_latent(labels=m.data_labels)
        m.kern.plot_ARD()
    return m

def swiss_roll(optimize=True, verbose=1, plot=True, N=1000, num_inducing=25, Q=4, sigma=.2):
    import GPy
    from pods.datasets import swiss_roll_generated
    from GPy.models import BayesianGPLVM

    data = swiss_roll_generated(num_samples=N, sigma=sigma)
    Y = data['Y']
    Y -= Y.mean()
    Y /= Y.std()

    t = data['t']
    c = data['colors']

    try:
        from sklearn.manifold.isomap import Isomap
        iso = Isomap().fit(Y)
        X = iso.embedding_
        if Q > 2:
            X = _np.hstack((X, _np.random.randn(N, Q - 2)))
    except ImportError:
        X = _np.random.randn(N, Q)

    if plot:
        import matplotlib.pyplot as plt
        from mpl_toolkits.mplot3d import Axes3D  # @UnusedImport
        fig = plt.figure("Swiss Roll Data")
        ax = fig.add_subplot(121, projection='3d')
        ax.scatter(*Y.T, c=c)
        ax.set_title("Swiss Roll")

        ax = fig.add_subplot(122)
        ax.scatter(*X.T[:2], c=c)
        ax.set_title("BGPLVM init")

    var = .5
    S = (var * _np.ones_like(X) + _np.clip(_np.random.randn(N, Q) * var ** 2,
                                         - (1 - var),
                                         (1 - var))) + .001
    Z = _np.random.permutation(X)[:num_inducing]

    kernel = GPy.kern.RBF(Q, ARD=True) + GPy.kern.Bias(Q, _np.exp(-2)) + GPy.kern.White(Q, _np.exp(-2))

    m = BayesianGPLVM(Y, Q, X=X, X_variance=S, num_inducing=num_inducing, Z=Z, kernel=kernel)
    m.data_colors = c
    m.data_t = t

    if optimize:
        m.optimize('bfgs', messages=verbose, max_iters=2e3)

    if plot:
        fig = plt.figure('fitted')
        ax = fig.add_subplot(111)
        s = m.input_sensitivity().argsort()[::-1][:2]
        ax.scatter(*m.X.mean.T[s], c=c)

    return m

def bgplvm_oil(optimize=True, verbose=1, plot=True, N=200, Q=7, num_inducing=40, max_iters=1000, **k):
    import GPy
    from matplotlib import pyplot as plt
    import numpy as np
    _np.random.seed(0)
    try:
        import pods
        data = pods.datasets.oil()
    except ImportError:
        data = GPy.util.datasets.oil()


    kernel = GPy.kern.RBF(Q, 1., 1. / _np.random.uniform(0, 1, (Q,)), ARD=True)  # + GPy.kern.Bias(Q, _np.exp(-2))
    Y = data['X'][:N]
    m = GPy.models.BayesianGPLVM(Y, Q, kernel=kernel, num_inducing=num_inducing, **k)
    m.data_labels = data['Y'][:N].argmax(axis=1)

    if optimize:
        m.optimize('bfgs', messages=verbose, max_iters=max_iters, gtol=.05)

    if plot:
        fig, (latent_axes, sense_axes) = plt.subplots(1, 2)
        m.plot_latent(ax=latent_axes, labels=m.data_labels)
        data_show = GPy.plotting.matplot_dep.visualize.vector_show((m.Y[0, :]))
        lvm_visualizer = GPy.plotting.matplot_dep.visualize.lvm_dimselect(m.X.mean.values[0:1, :],  # @UnusedVariable
            m, data_show, latent_axes=latent_axes, sense_axes=sense_axes, labels=m.data_labels)
        raw_input('Press enter to finish')
        plt.close(fig)
    return m

def ssgplvm_oil(optimize=True, verbose=1, plot=True, N=200, Q=7, num_inducing=40, max_iters=1000, **k):
    import GPy
    from matplotlib import pyplot as plt
    import pods

    _np.random.seed(0)
    data = pods.datasets.oil()

    kernel = GPy.kern.RBF(Q, 1., 1. / _np.random.uniform(0, 1, (Q,)), ARD=True)  # + GPy.kern.Bias(Q, _np.exp(-2))
    Y = data['X'][:N]
    m = GPy.models.SSGPLVM(Y, Q, kernel=kernel, num_inducing=num_inducing, **k)
    m.data_labels = data['Y'][:N].argmax(axis=1)

    if optimize:
        m.optimize('bfgs', messages=verbose, max_iters=max_iters, gtol=.05)

    if plot:
        fig, (latent_axes, sense_axes) = plt.subplots(1, 2)
        m.plot_latent(ax=latent_axes, labels=m.data_labels)
        data_show = GPy.plotting.matplot_dep.visualize.vector_show((m.Y[0, :]))
        lvm_visualizer = GPy.plotting.matplot_dep.visualize.lvm_dimselect(m.X.mean.values[0:1, :],  # @UnusedVariable
            m, data_show, latent_axes=latent_axes, sense_axes=sense_axes, labels=m.data_labels)
        raw_input('Press enter to finish')
        plt.close(fig)
    return m

def _simulate_matern(D1, D2, D3, N, num_inducing, plot_sim=False):
    Q_signal = 4
    import GPy
    import numpy as np
    np.random.seed(3000)

    k = GPy.kern.Matern32(Q_signal, 1., lengthscale=(np.random.uniform(1, 6, Q_signal)), ARD=1)
    for i in range(Q_signal):
        k += GPy.kern.PeriodicExponential(1, variance=1., active_dims=[i], period=3., lower=-2, upper=6)
    t = np.c_[[np.linspace(-1, 5, N) for _ in range(Q_signal)]].T
    K = k.K(t)
    s2, s1, s3, sS = np.random.multivariate_normal(np.zeros(K.shape[0]), K, size=(4))[:, :, None]

    Y1, Y2, Y3, S1, S2, S3 = _generate_high_dimensional_output(D1, D2, D3, s1, s2, s3, sS)

    slist = [sS, s1, s2, s3]
    slist_names = ["sS", "s1", "s2", "s3"]
    Ylist = [Y1, Y2, Y3]

    if plot_sim:
        from matplotlib import pyplot as plt
        import matplotlib.cm as cm
        import itertools
        fig = plt.figure("MRD Simulation Data", figsize=(8, 6))
        fig.clf()
        ax = fig.add_subplot(2, 1, 1)
        labls = slist_names
        for S, lab in itertools.izip(slist, labls):
            ax.plot(S, label=lab)
        ax.legend()
        for i, Y in enumerate(Ylist):
            ax = fig.add_subplot(2, len(Ylist), len(Ylist) + 1 + i)
            ax.imshow(Y, aspect='auto', cmap=cm.gray)  # @UndefinedVariable
            ax.set_title("Y{}".format(i + 1))
        plt.draw()
        plt.tight_layout()

    return slist, [S1, S2, S3], Ylist

def _simulate_sincos(D1, D2, D3, N, num_inducing, plot_sim=False):
    _np.random.seed(1234)

    x = _np.linspace(0, 4 * _np.pi, N)[:, None]
    s1 = _np.vectorize(lambda x: _np.sin(x))
    s2 = _np.vectorize(lambda x: _np.cos(x) ** 2)
    s3 = _np.vectorize(lambda x:-_np.exp(-_np.cos(2 * x)))
    sS = _np.vectorize(lambda x: _np.cos(x))

    s1 = s1(x)
    s2 = s2(x)
    s3 = s3(x)
    sS = sS(x)

    s1 -= s1.mean(); s1 /= s1.std(0)
    s2 -= s2.mean(); s2 /= s2.std(0)
    s3 -= s3.mean(); s3 /= s3.std(0)
    sS -= sS.mean(); sS /= sS.std(0)

    Y1, Y2, Y3, S1, S2, S3 = _generate_high_dimensional_output(D1, D2, D3, s1, s2, s3, sS)

    slist = [sS, s1, s2, s3]
    slist_names = ["sS", "s1", "s2", "s3"]
    Ylist = [Y1, Y2, Y3]

    if plot_sim:
        from matplotlib import pyplot as plt
        import matplotlib.cm as cm
        import itertools
        fig = plt.figure("MRD Simulation Data", figsize=(8, 6))
        fig.clf()
        ax = fig.add_subplot(2, 1, 1)
        labls = slist_names
        for S, lab in itertools.izip(slist, labls):
            ax.plot(S, label=lab)
        ax.legend()
        for i, Y in enumerate(Ylist):
            ax = fig.add_subplot(2, len(Ylist), len(Ylist) + 1 + i)
            ax.imshow(Y, aspect='auto', cmap=cm.gray)  # @UndefinedVariable
            ax.set_title("Y{}".format(i + 1))
        plt.draw()
        plt.tight_layout()

    return slist, [S1, S2, S3], Ylist

def _generate_high_dimensional_output(D1, D2, D3, s1, s2, s3, sS):
    S1 = _np.hstack([s1, sS])
    S2 = _np.hstack([s2, s3, sS])
    S3 = _np.hstack([s3, sS])
    Y1 = S1.dot(_np.random.randn(S1.shape[1], D1))
    Y2 = S2.dot(_np.random.randn(S2.shape[1], D2))
    Y3 = S3.dot(_np.random.randn(S3.shape[1], D3))
    Y1 += .3 * _np.random.randn(*Y1.shape)
    Y2 += .2 * _np.random.randn(*Y2.shape)
    Y3 += .25 * _np.random.randn(*Y3.shape)
    Y1 -= Y1.mean(0)
    Y2 -= Y2.mean(0)
    Y3 -= Y3.mean(0)
    Y1 /= Y1.std(0)
    Y2 /= Y2.std(0)
    Y3 /= Y3.std(0)
    return Y1, Y2, Y3, S1, S2, S3

def bgplvm_simulation(optimize=True, verbose=1,
                      plot=True, plot_sim=False,
                      max_iters=2e4,
                      ):
    from GPy import kern
    from GPy.models import BayesianGPLVM

    D1, D2, D3, N, num_inducing, Q = 13, 5, 8, 45, 3, 9
    _, _, Ylist = _simulate_matern(D1, D2, D3, N, num_inducing, plot_sim)
    Y = Ylist[0]
    k = kern.Linear(Q, ARD=True)  # + kern.white(Q, _np.exp(-2)) # + kern.bias(Q)
    # k = kern.RBF(Q, ARD=True, lengthscale=10.)
    m = BayesianGPLVM(Y, Q, init="PCA", num_inducing=num_inducing, kernel=k)
    m.X.variance[:] = _np.random.uniform(0, .01, m.X.shape)
    m.likelihood.variance = .1

    if optimize:
        print "Optimizing model:"
        m.optimize('bfgs', messages=verbose, max_iters=max_iters,
                   gtol=.05)
    if plot:
        m.X.plot("BGPLVM Latent Space 1D")
        m.kern.plot_ARD('BGPLVM Simulation ARD Parameters')
    return m

def ssgplvm_simulation(optimize=True, verbose=1,
                      plot=True, plot_sim=False,
                      max_iters=2e4, useGPU=False
                      ):
    from GPy import kern
    from GPy.models import SSGPLVM

    D1, D2, D3, N, num_inducing, Q = 13, 5, 8, 45, 3, 9
    _, _, Ylist = _simulate_matern(D1, D2, D3, N, num_inducing, plot_sim)
    Y = Ylist[0]
    k = kern.Linear(Q, ARD=True)  # + kern.white(Q, _np.exp(-2)) # + kern.bias(Q)
    # k = kern.RBF(Q, ARD=True, lengthscale=10.)
    m = SSGPLVM(Y, Q, init="pca", num_inducing=num_inducing, kernel=k)
    m.X.variance[:] = _np.random.uniform(0, .01, m.X.shape)
    m.likelihood.variance = .1

    if optimize:
        print "Optimizing model:"
        m.optimize('scg', messages=verbose, max_iters=max_iters,
                   gtol=.05)
    if plot:
        m.X.plot("SSGPLVM Latent Space 1D")
        m.kern.plot_ARD('SSGPLVM Simulation ARD Parameters')
    return m

def bgplvm_simulation_missing_data(optimize=True, verbose=1,
                      plot=True, plot_sim=False,
                      max_iters=2e4, percent_missing=.1,
                      ):
    from GPy import kern
    from GPy.models.bayesian_gplvm_minibatch import BayesianGPLVMMiniBatch

    D1, D2, D3, N, num_inducing, Q = 13, 5, 8, 400, 3, 4
    _, _, Ylist = _simulate_matern(D1, D2, D3, N, num_inducing, plot_sim)
    Y = Ylist[0]
    k = kern.Linear(Q, ARD=True)  # + kern.white(Q, _np.exp(-2)) # + kern.bias(Q)

    inan = _np.random.binomial(1, percent_missing, size=Y.shape).astype(bool)  # 80% missing data
    Ymissing = Y.copy()
    Ymissing[inan] = _np.nan

    m = BayesianGPLVMMiniBatch(Ymissing, Q, init="random", num_inducing=num_inducing,
                      kernel=k, missing_data=True)

    m.Yreal = Y

    if optimize:
        print "Optimizing model:"
        m.optimize('bfgs', messages=verbose, max_iters=max_iters,
                   gtol=.05)
    if plot:
        m.X.plot("BGPLVM Latent Space 1D")
        m.kern.plot_ARD('BGPLVM Simulation ARD Parameters')
    return m


def mrd_simulation(optimize=True, verbose=True, plot=True, plot_sim=True, **kw):
    from GPy import kern
    from GPy.models import MRD

    D1, D2, D3, N, num_inducing, Q = 60, 20, 36, 60, 6, 5
    _, _, Ylist = _simulate_matern(D1, D2, D3, N, num_inducing, plot_sim)

    # Ylist = [Ylist[0]]
    k = kern.Linear(Q, ARD=True)
    m = MRD(Ylist, input_dim=Q, num_inducing=num_inducing, kernel=k, initx="PCA_concat", initz='permute', **kw)

    m['.*noise'] = [Y.var() / 40. for Y in Ylist]

    if optimize:
        print "Optimizing Model:"
        m.optimize(messages=verbose, max_iters=8e3)
    if plot:
        m.X.plot("MRD Latent Space 1D")
        m.plot_scales("MRD Scales")
    return m

def mrd_simulation_missing_data(optimize=True, verbose=True, plot=True, plot_sim=True, **kw):
    from GPy import kern
    from GPy.models import MRD

    D1, D2, D3, N, num_inducing, Q = 60, 20, 36, 60, 6, 5
    _, _, Ylist = _simulate_matern(D1, D2, D3, N, num_inducing, plot_sim)

    # Ylist = [Ylist[0]]
    k = kern.Linear(Q, ARD=True)
    inanlist = []

    for Y in Ylist:
        inan = _np.random.binomial(1, .6, size=Y.shape).astype(bool)
        inanlist.append(inan)
        Y[inan] = _np.nan

    m = MRD(Ylist, input_dim=Q, num_inducing=num_inducing,
            kernel=k, inference_method=None,
            initx="random", initz='permute', **kw)

    if optimize:
        print "Optimizing Model:"
        m.optimize('bfgs', messages=verbose, max_iters=8e3, gtol=.1)
    if plot:
        m.X.plot("MRD Latent Space 1D")
        m.plot_scales("MRD Scales")
    return m

def brendan_faces(optimize=True, verbose=True, plot=True):
    import GPy
    import pods

    data = pods.datasets.brendan_faces()
    Q = 2
    Y = data['Y']
    Yn = Y - Y.mean()
    Yn /= Yn.std()

    m = GPy.models.BayesianGPLVM(Yn, Q, num_inducing=20)

    # optimize

    if optimize: m.optimize('bfgs', messages=verbose, max_iters=1000)

    if plot:
        ax = m.plot_latent(which_indices=(0, 1))
        y = m.Y[0, :]
        data_show = GPy.plotting.matplot_dep.visualize.image_show(y[None, :], dimensions=(20, 28), transpose=True, order='F', invert=False, scale=False)
        lvm = GPy.plotting.matplot_dep.visualize.lvm(m.X.mean[0, :].copy(), m, data_show, ax)
        raw_input('Press enter to finish')

    return m

def olivetti_faces(optimize=True, verbose=True, plot=True):
    import GPy
    import pods

    data = pods.datasets.olivetti_faces()
    Q = 2
    Y = data['Y']
    Yn = Y - Y.mean()
    Yn /= Yn.std()

    m = GPy.models.BayesianGPLVM(Yn, Q, num_inducing=20)

    if optimize: m.optimize('bfgs', messages=verbose, max_iters=1000)
    if plot:
        ax = m.plot_latent(which_indices=(0, 1))
        y = m.Y[0, :]
        data_show = GPy.plotting.matplot_dep.visualize.image_show(y[None, :], dimensions=(112, 92), transpose=False, invert=False, scale=False)
        lvm = GPy.plotting.matplot_dep.visualize.lvm(m.X.mean[0, :].copy(), m, data_show, ax)
        raw_input('Press enter to finish')

    return m

def stick_play(range=None, frame_rate=15, optimize=False, verbose=True, plot=True):
    import GPy
    import pods

    data = pods.datasets.osu_run1()
    # optimize
    if range == None:
        Y = data['Y'].copy()
    else:
        Y = data['Y'][range[0]:range[1], :].copy()
    if plot:
        y = Y[0, :]
        data_show = GPy.plotting.matplot_dep.visualize.stick_show(y[None, :], connect=data['connect'])
        GPy.plotting.matplot_dep.visualize.data_play(Y, data_show, frame_rate)
    return Y

def stick(kernel=None, optimize=True, verbose=True, plot=True):
    from matplotlib import pyplot as plt
    import GPy
    import pods

    data = pods.datasets.osu_run1()
    # optimize
    m = GPy.models.GPLVM(data['Y'], 2, kernel=kernel)
    if optimize: m.optimize('bfgs', messages=verbose, max_f_eval=10000)
    if plot:
        plt.clf
        ax = m.plot_latent()
        y = m.Y[0, :]
        data_show = GPy.plotting.matplot_dep.visualize.stick_show(y[None, :], connect=data['connect'])
        lvm_visualizer = GPy.plotting.matplot_dep.visualize.lvm(m.X[:1, :].copy(), m, data_show, latent_axes=ax)
        raw_input('Press enter to finish')
        lvm_visualizer.close()
        data_show.close()
    return m

def bcgplvm_linear_stick(kernel=None, optimize=True, verbose=True, plot=True):
    from matplotlib import pyplot as plt
    import GPy
    import pods

    data = pods.datasets.osu_run1()
    # optimize
    mapping = GPy.mappings.Linear(data['Y'].shape[1], 2)
    m = GPy.models.BCGPLVM(data['Y'], 2, kernel=kernel, mapping=mapping)
    if optimize: m.optimize(messages=verbose, max_f_eval=10000)
    if plot and GPy.plotting.matplot_dep.visualize.visual_available:
        plt.clf
        ax = m.plot_latent()
        y = m.likelihood.Y[0, :]
        data_show = GPy.plotting.matplot_dep.visualize.stick_show(y[None, :], connect=data['connect'])
        GPy.plotting.matplot_dep.visualize.lvm(m.X[0, :].copy(), m, data_show, ax)
        raw_input('Press enter to finish')

    return m

def bcgplvm_stick(kernel=None, optimize=True, verbose=True, plot=True):
    from matplotlib import pyplot as plt
    import GPy
    import pods

    data = pods.datasets.osu_run1()
    # optimize
    back_kernel = GPy.kern.RBF(data['Y'].shape[1], lengthscale=5.)
    mapping = GPy.mappings.Kernel(X=data['Y'], output_dim=2, kernel=back_kernel)
    m = GPy.models.BCGPLVM(data['Y'], 2, kernel=kernel, mapping=mapping)
    if optimize: m.optimize(messages=verbose, max_f_eval=10000)
    if plot and GPy.plotting.matplot_dep.visualize.visual_available:
        plt.clf
        ax = m.plot_latent()
        y = m.likelihood.Y[0, :]
        data_show = GPy.plotting.matplot_dep.visualize.stick_show(y[None, :], connect=data['connect'])
        GPy.plotting.matplot_dep.visualize.lvm(m.X[0, :].copy(), m, data_show, ax)
        # raw_input('Press enter to finish')

    return m

def robot_wireless(optimize=True, verbose=True, plot=True):
    from matplotlib import pyplot as plt
    import GPy
    import pods

    data = pods.datasets.robot_wireless()
    # optimize
    m = GPy.models.BayesianGPLVM(data['Y'], 4, num_inducing=25)
    if optimize: m.optimize(messages=verbose, max_f_eval=10000)
    if plot:
        m.plot_latent()

    return m

def stick_bgplvm(model=None, optimize=True, verbose=True, plot=True):
    from GPy.models import BayesianGPLVM
    from matplotlib import pyplot as plt
    import numpy as np
    import GPy
    import pods

    data = pods.datasets.osu_run1()
    Q = 6
    kernel = GPy.kern.RBF(Q, lengthscale=np.repeat(.5, Q), ARD=True)
    m = BayesianGPLVM(data['Y'], Q, init="PCA", num_inducing=20, kernel=kernel)

    m.data = data
    m.likelihood.variance = 0.001

    # optimize
    try:
        if optimize: m.optimize('bfgs', messages=verbose, max_iters=5e3, bfgs_factor=10)
    except KeyboardInterrupt:
        print "Keyboard interrupt, continuing to plot and return"

    if plot:
        fig, (latent_axes, sense_axes) = plt.subplots(1, 2)
        plt.sca(latent_axes)
        m.plot_latent(ax=latent_axes)
        y = m.Y[:1, :].copy()
        data_show = GPy.plotting.matplot_dep.visualize.stick_show(y, connect=data['connect'])
        dim_select = GPy.plotting.matplot_dep.visualize.lvm_dimselect(m.X.mean[:1, :].copy(), m, data_show, latent_axes=latent_axes, sense_axes=sense_axes)
        fig.canvas.draw()
        fig.canvas.show()
        raw_input('Press enter to finish')

    return m


def cmu_mocap(subject='35', motion=['01'], in_place=True, optimize=True, verbose=True, plot=True):
    import GPy
    import pods

    data = pods.datasets.cmu_mocap(subject, motion)
    if in_place:
        # Make figure move in place.
        data['Y'][:, 0:3] = 0.0
    Y = data['Y']
    Y_mean = Y.mean(0)
    Y_std = Y.std(0)
    m = GPy.models.GPLVM((Y - Y_mean) / Y_std, 2)

    if optimize: m.optimize(messages=verbose, max_f_eval=10000)
    if plot:
        ax = m.plot_latent()
        y = m.Y[0, :]
        data_show = GPy.plotting.matplot_dep.visualize.skeleton_show(y[None, :], data['skel'])
        lvm_visualizer = GPy.plotting.matplot_dep.visualize.lvm(m.X[0].copy(), m, data_show, latent_axes=ax)
        raw_input('Press enter to finish')
        lvm_visualizer.close()
        data_show.close()

    return m

def ssgplvm_simulation_linear():
    import numpy as np
    import GPy
    N, D, Q = 1000, 20, 5
    pi = 0.2

    def sample_X(Q, pi):
        x = np.empty(Q)
        dies = np.random.rand(Q)
        for q in xrange(Q):
            if dies[q] < pi:
                x[q] = np.random.randn()
            else:
                x[q] = 0.
        return x

    Y = np.empty((N, D))
    X = np.empty((N, Q))
    # Generate data from random sampled weight matrices
    for n in xrange(N):
        X[n] = sample_X(Q, pi)
        w = np.random.randn(D, Q)
        Y[n] = np.dot(w, X[n])
<|MERGE_RESOLUTION|>--- conflicted
+++ resolved
@@ -1,10 +1,7 @@
 # Copyright (c) 2012-2014, GPy authors (see AUTHORS.txt).
 # Licensed under the BSD 3-clause license (see LICENSE.txt)
 import numpy as _np
-<<<<<<< HEAD
 default_seed = 123344
-=======
->>>>>>> acd9b4b2
 
 # default_seed = _np.random.seed(123344)
 
