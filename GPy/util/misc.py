--- conflicted
+++ resolved
@@ -23,13 +23,8 @@
     """
     if np.all(dg_dx==1.):
         return df_dg
-<<<<<<< HEAD
     if len(df_dg) > 1 and len(df_dg.shape)>1 and df_dg.shape[-1] > 1:
-        import ipdb; ipdb.set_trace()  # XXX BREAKPOINT
-=======
-    if len(df_dg) > 1 and df_dg.shape[-1] > 1:
         #import ipdb; ipdb.set_trace()  # XXX BREAKPOINT
->>>>>>> 5c9d4589
         raise NotImplementedError('Not implemented for matricies yet')
     return df_dg * dg_dx
 
