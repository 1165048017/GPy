--- conflicted
+++ resolved
@@ -19,28 +19,26 @@
 #import scipy.lib.lapack.flapack
 import scipy as sp
 
-<<<<<<< HEAD
-def det_ln_diag(A):
-    """
-    log determinant of a diagonal matrix
-    $$\ln |A| = \ln \prod{A_{ii}} = \sum{\ln A_{ii}}$$
-    """
-    return np.log(np.diagonal(A)).sum()
-
-def pddet(A):
-    """
-    Determinant of a positive definite matrix
-    """
-    L = jitchol(A)
-    logdetA = 2*sum(np.log(np.diag(L)))
-    return logdetA
-=======
 try:
     _blaslib = ctypes.cdll.LoadLibrary(np.core._dotblas.__file__)
     _blas_available = True
 except:
     _blas_available = False
->>>>>>> aaaa1b52
+
+def det_ln_diag(A):
+    """
+    log determinant of a diagonal matrix
+    $$\ln |A| = \ln \prod{A_{ii}} = \sum{\ln A_{ii}}$$
+    """
+    return np.log(np.diagonal(A)).sum()
+
+def pddet(A):
+    """
+    Determinant of a positive definite matrix
+    """
+    L = jitchol(A)
+    logdetA = 2*sum(np.log(np.diag(L)))
+    return logdetA
 
 def trace_dot(a,b):
     """
@@ -49,34 +47,34 @@
     return np.sum(a*b)
 
 def mdot(*args):
-   """Multiply all the arguments using matrix product rules.
-   The output is equivalent to multiplying the arguments one by one
-   from left to right using dot().
-   Precedence can be controlled by creating tuples of arguments,
-   for instance mdot(a,((b,c),d)) multiplies a (a*((b*c)*d)).
-   Note that this means the output of dot(a,b) and mdot(a,b) will differ if
-   a or b is a pure tuple of numbers.
-   """
-   if len(args)==1:
-       return args[0]
-   elif len(args)==2:
-       return _mdot_r(args[0],args[1])
-   else:
-       return _mdot_r(args[:-1],args[-1])
+    """Multiply all the arguments using matrix product rules.
+    The output is equivalent to multiplying the arguments one by one
+    from left to right using dot().
+    Precedence can be controlled by creating tuples of arguments,
+    for instance mdot(a,((b,c),d)) multiplies a (a*((b*c)*d)).
+    Note that this means the output of dot(a,b) and mdot(a,b) will differ if
+    a or b is a pure tuple of numbers.
+    """
+    if len(args)==1:
+        return args[0]
+    elif len(args)==2:
+        return _mdot_r(args[0],args[1])
+    else:
+        return _mdot_r(args[:-1],args[-1])
 
 def _mdot_r(a,b):
-   """Recursive helper for mdot"""
-   if type(a)==types.TupleType:
-       if len(a)>1:
-           a = mdot(*a)
-       else:
-           a = a[0]
-   if type(b)==types.TupleType:
-       if len(b)>1:
-           b = mdot(*b)
-       else:
-           b = b[0]
-   return np.dot(a,b)
+    """Recursive helper for mdot"""
+    if type(a)==types.TupleType:
+        if len(a)>1:
+            a = mdot(*a)
+        else:
+            a = a[0]
+    if type(b)==types.TupleType:
+        if len(b)>1:
+            b = mdot(*b)
+        else:
+            b = b[0]
+    return np.dot(a,b)
 
 def jitchol(A,maxtries=5):
     A = np.asfortranarray(A)
@@ -200,8 +198,8 @@
     Z = linalg.svd(Y-Y.mean(axis=0), full_matrices = False)
     [X, W] = [Z[0][:,0:Q], np.dot(np.diag(Z[1]), Z[2]).T[:,0:Q]]
     v = X.std(axis=0)
-    X /= v;
-    W *= v;
+    X /= v
+    W *= v
     return X, W.T
 
 
