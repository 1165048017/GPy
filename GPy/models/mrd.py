'''
Created on 10 Apr 2013

@author: Max Zwiessele
'''
from GPy.core import model
from GPy.models.Bayesian_GPLVM import Bayesian_GPLVM
from GPy.core import sparse_GP
from GPy.util.linalg import PCA
from scipy import linalg
import numpy
import itertools
import pylab
from GPy.kern.kern import kern

class MRD(model):
    """
    Do MRD on given Datasets in Ylist.
    All Ys in likelihood_list are in [N x Dn], where Dn can be different per Yn,
    N must be shared across datasets though.

    :param likelihood_list...: likelihoods of observed datasets
    :type likelihood_list: [GPy.likelihood] | [Y1..Yy]
    :param names: names for different gplvm models
    :type names: [str]
    :param input_dim: latent dimensionality (will raise
    :type input_dim: int
    :param initx: initialisation method for the latent space
    :type initx: 'PCA'|'random'
    :param initz: initialisation method for inducing inputs
    :type initz: 'permute'|'random'
    :param X:
        Initial latent space
    :param X_variance:
        Initial latent space variance
    :param init: [cooncat|single|random]
        initialization method to use: 
            *concat: PCA on concatenated outputs
            *single: PCA on each output
            *random: random
    :param M:
        number of inducing inputs to use
    :param Z:
        initial inducing inputs
    :param kernels: list of kernels or kernel shared for all BGPLVMS
    :type kernels: [GPy.kern.kern] | GPy.kern.kern | None (default)
    """
    def __init__(self, likelihood_or_Y_list, input_dim, M=10, names=None,
                 kernels=None, initx='PCA',
                 initz='permute', _debug=False, **kw):
        if names is None:
            self.names = ["{}".format(i + 1) for i in range(len(likelihood_or_Y_list))]

        # sort out the kernels
        if kernels is None:
            kernels = [None] * len(likelihood_or_Y_list)
        elif isinstance(kernels, kern):
            kernels = [kernels.copy() for i in range(len(likelihood_or_Y_list))]
        else:
            assert len(kernels) == len(likelihood_or_Y_list), "need one kernel per output"
            assert all([isinstance(k, kern) for k in kernels]), "invalid kernel object detected!"
        assert not ('kernel' in kw), "pass kernels through `kernels` argument"

        self.input_dim = input_dim
        self.M = M
        self._debug = _debug

        self._init = True
        X = self._init_X(initx, likelihood_or_Y_list)
        Z = self._init_Z(initz, X)
        self.bgplvms = [Bayesian_GPLVM(l, input_dim=input_dim, kernel=k, X=X, Z=Z, M=self.M, **kw) for l, k in zip(likelihood_or_Y_list, kernels)]
        del self._init

        self.gref = self.bgplvms[0]
        nparams = numpy.array([0] + [sparse_GP._get_params(g).size - g.Z.size for g in self.bgplvms])
        self.nparams = nparams.cumsum()

        self.N = self.gref.N
        self.NQ = self.N * self.input_dim
        self.MQ = self.M * self.input_dim

        model.__init__(self) # @UndefinedVariable
        self._set_params(self._get_params())

    @property
    def X(self):
        return self.gref.X
    @X.setter
    def X(self, X):
        try:
            self.propagate_param(X=X)
        except AttributeError:
            if not self._init:
                raise AttributeError("bgplvm list not initialized")
    @property
    def Z(self):
        return self.gref.Z
    @Z.setter
    def Z(self, Z):
        try:
            self.propagate_param(Z=Z)
        except AttributeError:
            if not self._init:
                raise AttributeError("bgplvm list not initialized")
    @property
    def X_variance(self):
        return self.gref.X_variance
    @X_variance.setter
    def X_variance(self, X_var):
        try:
            self.propagate_param(X_variance=X_var)
        except AttributeError:
            if not self._init:
                raise AttributeError("bgplvm list not initialized")
    @property
    def likelihood_list(self):
        return [g.likelihood.Y for g in self.bgplvms]
    @likelihood_list.setter
    def likelihood_list(self, likelihood_list):
        for g, Y in itertools.izip(self.bgplvms, likelihood_list):
            g.likelihood.Y = Y

    @property
    def auto_scale_factor(self):
        """
        set auto_scale_factor for all gplvms
        :param b: auto_scale_factor
        :type b:
        """
        return self.gref.auto_scale_factor
    @auto_scale_factor.setter
    def auto_scale_factor(self, b):
        self.propagate_param(auto_scale_factor=b)

    def propagate_param(self, **kwargs):
        for key, val in kwargs.iteritems():
            for g in self.bgplvms:
                g.__setattr__(key, val)

    def randomize(self, initx='concat', initz='permute', *args, **kw):
        super(MRD, self).randomize(*args, **kw)
        self._init_X(initx, self.likelihood_list)
        self._init_Z(initz, self.X)

    def _get_param_names(self):
        # X_names = sum([['X_%i_%i' % (n, q) for q in range(self.input_dim)] for n in range(self.N)], [])
        # S_names = sum([['X_variance_%i_%i' % (n, q) for q in range(self.input_dim)] for n in range(self.N)], [])
        n1 = self.gref._get_param_names()
        n1var = n1[:self.NQ * 2 + self.MQ]
        map_names = lambda ns, name: map(lambda x: "{1}_{0}".format(*x),
                                         itertools.izip(ns,
                                                        itertools.repeat(name)))
        return list(itertools.chain(n1var, *(map_names(\
                sparse_GP._get_param_names(g)[self.MQ:], n) \
                for g, n in zip(self.bgplvms, self.names))))

    def _get_params(self):
        """
        return parameter list containing private and shared parameters as follows:

        =================================================================
        | mu | S | Z || theta1 | theta2 | .. | thetaN |
        =================================================================
        """
        X = self.gref.X.ravel()
        X_var = self.gref.X_variance.ravel()
        Z = self.gref.Z.ravel()
        thetas = [sparse_GP._get_params(g)[g.Z.size:] for g in self.bgplvms]
        params = numpy.hstack([X, X_var, Z, numpy.hstack(thetas)])
        return params

#     def _set_var_params(self, g, X, X_var, Z):
#         g.X = X.reshape(self.N, self.input_dim)
#         g.X_variance = X_var.reshape(self.N, self.input_dim)
#         g.Z = Z.reshape(self.M, self.input_dim)
#
#     def _set_kern_params(self, g, p):
#         g.kern._set_params(p[:g.kern.Nparam])
#         g.likelihood._set_params(p[g.kern.Nparam:])

    def _set_params(self, x):
        start = 0; end = self.NQ
        X = x[start:end]
        start = end; end += start
        X_var = x[start:end]
        start = end; end += self.MQ
        Z = x[start:end]
        thetas = x[end:]

        # set params for all:
        for g, s, e in itertools.izip(self.bgplvms, self.nparams, self.nparams[1:]):
            g._set_params(numpy.hstack([X, X_var, Z, thetas[s:e]]))
#             self._set_var_params(g, X, X_var, Z)
#             self._set_kern_params(g, thetas[s:e].copy())
#             g._compute_kernel_matrices()
#             if self.auto_scale_factor:
#                 g.scale_factor = numpy.sqrt(g.psi2.sum(0).mean() * g.likelihood.precision)
# #                 self.scale_factor = numpy.sqrt(self.psi2.sum(0).mean() * self.likelihood.precision)
#             g._computations()


    def update_likelihood_approximation(self): # TODO: object oriented vs script base
        for bgplvm in self.bgplvms:
            bgplvm.update_likelihood_approximation()

    def log_likelihood(self):
        ll = -self.gref.KL_divergence()
        for g in self.bgplvms:
            ll += sparse_GP.log_likelihood(g)
        return ll

    def _log_likelihood_gradients(self):
        dLdmu, dLdS = reduce(lambda a, b: [a[0] + b[0], a[1] + b[1]], (g.dL_dmuS() for g in self.bgplvms))
        dKLmu, dKLdS = self.gref.dKL_dmuS()
        dLdmu -= dKLmu
        dLdS -= dKLdS
        dLdmuS = numpy.hstack((dLdmu.flatten(), dLdS.flatten())).flatten()
        dldzt1 = reduce(lambda a, b: a + b, (sparse_GP._log_likelihood_gradients(g)[:self.MQ] for g in self.bgplvms))

        return numpy.hstack((dLdmuS,
                             dldzt1,
                numpy.hstack([numpy.hstack([g.dL_dtheta(),
                                            g.likelihood._gradients(\
                                                partial=g.partial_for_likelihood)]) \
                              for g in self.bgplvms])))

    def _init_X(self, init='PCA', likelihood_list=None):
        if likelihood_list is None:
            likelihood_list = self.likelihood_list
        Ylist = []
        for likelihood_or_Y in likelihood_list:
            if type(likelihood_or_Y) is numpy.ndarray:
                Ylist.append(likelihood_or_Y)
            else:
                Ylist.append(likelihood_or_Y.Y)
        del likelihood_list
        if init in "PCA_concat":
            X = PCA(numpy.hstack(Ylist), self.input_dim)[0]
        elif init in "PCA_single":
            X = numpy.zeros((Ylist[0].shape[0], self.input_dim))
            for qs, Y in itertools.izip(numpy.array_split(numpy.arange(self.input_dim), len(Ylist)), Ylist):
                X[:, qs] = PCA(Y, len(qs))[0]
        else: # init == 'random':
            X = numpy.random.randn(Ylist[0].shape[0], self.input_dim)
        self.X = X
        return X


    def _init_Z(self, init="permute", X=None):
        if X is None:
            X = self.X
        if init in "permute":
            Z = numpy.random.permutation(X.copy())[:self.M]
        elif init in "random":
            Z = numpy.random.randn(self.M, self.input_dim) * X.var()
        self.Z = Z
        return Z

    def _handle_plotting(self, fignum, axes, plotf):
        if axes is None:
            fig = pylab.figure(num=fignum, figsize=(4 * len(self.bgplvms), 3))
        for i, g in enumerate(self.bgplvms):
            if axes is None:
                ax = fig.add_subplot(1, len(self.bgplvms), i + 1)
            elif isinstance(axes, (tuple, list)):
                ax = axes[i]
            else:
<<<<<<< HEAD
                raise ValueError("Need one axes per latent dimension Q")
            plotf(i, g, ax)
=======
                raise ValueError("Need one axes per latent dimension input_dim")
            plotf(i, g, axes)
>>>>>>> 903e6648
        pylab.draw()
        if axes is None:
            fig.tight_layout()
            return fig
        else:
            return pylab.gcf()

    def plot_X_1d(self):
        return self.gref.plot_X_1d()

    def plot_X(self, fignum="MRD Predictions", ax=None):
        fig = self._handle_plotting(fignum, ax, lambda i, g, ax: ax.imshow(g.X))
        return fig

    def plot_predict(self, fignum="MRD Predictions", ax=None, **kwargs):
        fig = self._handle_plotting(fignum, ax, lambda i, g, ax: ax.imshow(g. predict(g.X)[0], **kwargs))
        return fig

    def plot_scales(self, fignum="MRD Scales", ax=None, *args, **kwargs):
        fig = self._handle_plotting(fignum, ax, lambda i, g, ax: g.kern.plot_ARD(ax=ax, *args, **kwargs))
        return fig

    def plot_latent(self, fignum="MRD Latent Spaces", ax=None, *args, **kwargs):
        fig = self._handle_plotting(fignum, ax, lambda i, g, ax: g.plot_latent(ax=ax, *args, **kwargs))
        return fig

    def _debug_plot(self):
        self.plot_X_1d()
        fig = pylab.figure("MRD DEBUG PLOT", figsize=(4 * len(self.bgplvms), 9))
        fig.clf()
        axes = [fig.add_subplot(3, len(self.bgplvms), i + 1) for i in range(len(self.bgplvms))]
        self.plot_X(ax=axes)
        axes = [fig.add_subplot(3, len(self.bgplvms), i + len(self.bgplvms) + 1) for i in range(len(self.bgplvms))]
        self.plot_latent(ax=axes)
        axes = [fig.add_subplot(3, len(self.bgplvms), i + 2 * len(self.bgplvms) + 1) for i in range(len(self.bgplvms))]
        self.plot_scales(ax=axes)
        pylab.draw()
        fig.tight_layout()

    def _debug_optimize(self, opt='scg', maxiters=5000, itersteps=10):
        iters = 0
        optstep = lambda: self.optimize(opt, messages=1, max_f_eval=itersteps)
        self._debug_plot()
        raw_input("enter to start debug")
        while iters < maxiters:
            optstep()
            self._debug_plot()
            iters += itersteps
<|MERGE_RESOLUTION|>--- conflicted
+++ resolved
@@ -265,13 +265,8 @@
             elif isinstance(axes, (tuple, list)):
                 ax = axes[i]
             else:
-<<<<<<< HEAD
-                raise ValueError("Need one axes per latent dimension Q")
+                raise ValueError("Need one axes per latent dimension input_dim")
             plotf(i, g, ax)
-=======
-                raise ValueError("Need one axes per latent dimension input_dim")
-            plotf(i, g, axes)
->>>>>>> 903e6648
         pylab.draw()
         if axes is None:
             fig.tight_layout()
