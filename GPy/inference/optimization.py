# Copyright (c) 2012, GPy authors (see AUTHORS.txt).
# Licensed under the BSD 3-clause license (see LICENSE.txt)


from scipy import optimize
# import rasmussens_minimize as rasm
import pdb
import pylab as pb
import datetime as dt

class Optimizer():
<<<<<<< HEAD
    """
    Superclass for all the optimizers.

    :param x_init: initial set of parameters
    :param f_fp: function that returns the function AND the gradients at the same time
    :param f: function to optimize
    :param fp: gradients
    :param messages: print messages from the optimizer?
    :type messages: (True | False)
    :param max_f_eval: maximum number of function evaluations
    
    :rtype: optimizer object.
    
    """	
    def __init__(self, x_init, f_fp, f, fp , messages = False, max_f_eval = 1e4, ftol = None, gtol = None, xtol = None):
=======
    def __init__(self, x_init, f_fp, f, fp , messages=False, max_f_eval=1e4, ftol=None, gtol=None, xtol=None):
        """
        Superclass for all the optimizers.

        Arguments:
>>>>>>> c003b2f3

        self.opt_name = None
        self.f_fp = f_fp
        self.f = f
        self.fp = fp
        self.x_init = x_init
        self.messages = messages
        self.f_opt = None
        self.x_opt = None
        self.funct_eval = None
        self.status = None
        self.max_f_eval = int(max_f_eval)
        self.trace = None
        self.time = "Not available"
        self.xtol = xtol
        self.gtol = gtol
        self.ftol = ftol

    def run(self):
        start = dt.datetime.now()
        self.opt()
        end = dt.datetime.now()
        self.time = str(end-start)

    def opt(self):
        raise NotImplementedError, "this needs to be implemented to use the optimizer class"

    def plot(self):
        if self.trace == None:
            print "No trace present so I can't plot it. Please check that the optimizer actually supplies a trace."
        else:
            pb.figure()
            pb.plot(self.trace)
            pb.xlabel('Iteration')
            pb.ylabel('f(x)')

    def diagnostics(self):
        print "Optimizer: \t\t\t\t %s" % self.opt_name
        print "f(x_opt): \t\t\t\t %.3f" % self.f_opt
        print "Number of function evaluations: \t %d" % self.funct_eval
        print "Optimization status: \t\t\t %s" % self.status
        print "Time elapsed: \t\t\t\t %s" % self.time

class opt_tnc(Optimizer):
    def __init__(self, *args, **kwargs):
        Optimizer.__init__(self, *args, **kwargs)
        self.opt_name = "TNC (Scipy implementation)"

    def opt(self):
        """
        Run the TNC optimizer

        """
        tnc_rcstrings = ['Local minimum', 'Converged', 'XConverged', 'Maximum number of f evaluations reached',
             'Line search failed', 'Function is constant']

        assert self.f_fp != None, "TNC requires f_fp"

        opt_dict = {}
        if self.xtol is not None:
            opt_dict['xtol'] = self.xtol
        if self.ftol is not None:
            opt_dict['ftol'] = self.ftol
        if self.gtol is not None:
            opt_dict['pgtol'] = self.gtol

        opt_result = optimize.fmin_tnc(self.f_fp, self.x_init, messages = self.messages,
                       maxfun = self.max_f_eval, **opt_dict)
        self.x_opt = opt_result[0]
        self.f_opt = self.f_fp(self.x_opt)[0]
        self.funct_eval = opt_result[1]
        self.status = tnc_rcstrings[opt_result[2]]

class opt_lbfgsb(Optimizer):
    def __init__(self, *args, **kwargs):
        Optimizer.__init__(self, *args, **kwargs)
        self.opt_name = "L-BFGS-B (Scipy implementation)"

    def opt(self):
        """
        Run the optimizer

        """
        rcstrings = ['Converged', 'Maximum number of f evaluations reached', 'Error']

        assert self.f_fp != None, "BFGS requires f_fp"

        if self.messages:
            iprint = 1
        else:
            iprint = -1

        opt_dict = {}
        if self.xtol is not None:
            print "WARNING: l-bfgs-b doesn't have an xtol arg, so I'm going to ignore it"
        if self.ftol is not None:
            print "WARNING: l-bfgs-b doesn't have an ftol arg, so I'm going to ignore it"
        if self.gtol is not None:
            opt_dict['pgtol'] = self.gtol

        opt_result = optimize.fmin_l_bfgs_b(self.f_fp, self.x_init, iprint = iprint,
                                            maxfun = self.max_f_eval, **opt_dict)
        self.x_opt = opt_result[0]
        self.f_opt = self.f_fp(self.x_opt)[0]
        self.funct_eval = opt_result[2]['funcalls']
        self.status = rcstrings[opt_result[2]['warnflag']]

class opt_simplex(Optimizer):
    def __init__(self, *args, **kwargs):
        Optimizer.__init__(self, *args, **kwargs)
        self.opt_name = "Nelder-Mead simplex routine (via Scipy)"

    def opt(self):
        """
        The simplex optimizer does not require gradients.
        """

        statuses = ['Converged', 'Maximum number of function evaluations made','Maximum number of iterations reached']

        opt_dict = {}
        if self.xtol is not None:
            opt_dict['xtol'] = self.xtol
        if self.ftol is not None:
            opt_dict['ftol'] = self.ftol
        if self.gtol is not None:
            print "WARNING: simplex doesn't have an gtol arg, so I'm going to ignore it"

        opt_result = optimize.fmin(self.f, self.x_init, (), disp = self.messages,
                   maxfun = self.max_f_eval, full_output=True, **opt_dict)

        self.x_opt = opt_result[0]
        self.f_opt = opt_result[1]
        self.funct_eval = opt_result[3]
        self.status = statuses[opt_result[4]]

        self.trace = None


# class opt_rasm(Optimizer):
#     def __init__(self, *args, **kwargs):
#         Optimizer.__init__(self, *args, **kwargs)
#         self.opt_name = "Rasmussen's Conjugate Gradient"

#     def opt(self):
#         """
#         Run Rasmussen's Conjugate Gradient optimizer
#         """

#         assert self.f_fp != None, "Rasmussen's minimizer requires f_fp"
#         statuses = ['Converged', 'Line search failed', 'Maximum number of f evaluations reached',
#                 'NaNs in optimization']

#         opt_dict = {}
#         if self.xtol is not None:
#             print "WARNING: minimize doesn't have an xtol arg, so I'm going to ignore it"
#         if self.ftol is not None:
#             print "WARNING: minimize doesn't have an ftol arg, so I'm going to ignore it"
#         if self.gtol is not None:
#             print "WARNING: minimize doesn't have an gtol arg, so I'm going to ignore it"

#         opt_result = rasm.minimize(self.x_init, self.f_fp, (), messages = self.messages,
#                 maxnumfuneval = self.max_f_eval)
#         self.x_opt = opt_result[0]
#         self.f_opt = opt_result[1][-1]
#         self.funct_eval = opt_result[2]
#         self.status = statuses[opt_result[3]]

#         self.trace = opt_result[1]

def get_optimizer(f_min):
    optimizers = {'fmin_tnc': opt_tnc,
          # 'rasmussen': opt_rasm,
          'simplex': opt_simplex,
          'lbfgsb': opt_lbfgsb}

    for opt_name in optimizers.keys():
        if opt_name.lower().find(f_min.lower()) != -1:
            return optimizers[opt_name]

    raise KeyError('No optimizer was found matching the name: %s' % f_min)<|MERGE_RESOLUTION|>--- conflicted
+++ resolved
@@ -9,7 +9,6 @@
 import datetime as dt
 
 class Optimizer():
-<<<<<<< HEAD
     """
     Superclass for all the optimizers.
 
@@ -24,15 +23,7 @@
     :rtype: optimizer object.
     
     """	
-    def __init__(self, x_init, f_fp, f, fp , messages = False, max_f_eval = 1e4, ftol = None, gtol = None, xtol = None):
-=======
     def __init__(self, x_init, f_fp, f, fp , messages=False, max_f_eval=1e4, ftol=None, gtol=None, xtol=None):
-        """
-        Superclass for all the optimizers.
-
-        Arguments:
->>>>>>> c003b2f3
-
         self.opt_name = None
         self.f_fp = f_fp
         self.f = f
