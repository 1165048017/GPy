--- conflicted
+++ resolved
@@ -52,21 +52,13 @@
 
         f_hat, Ki_fhat = self.rasm_mode(K, Y, likelihood, Ki_f_init, Y_metadata=Y_metadata)
         self.f_hat = f_hat
-<<<<<<< HEAD
-
-=======
         self.Ki_fhat =  Ki_fhat
         self.K = K.copy()
->>>>>>> a3287c38
         #Compute hessian and other variables at mode
         log_marginal, woodbury_inv, dL_dK, dL_dthetaL = self.mode_computations(f_hat, Ki_fhat, K, Y, likelihood, kern, Y_metadata)
 
         self._previous_Ki_fhat = Ki_fhat.copy()
-<<<<<<< HEAD
-        return Posterior(woodbury_vector=Ki_fhat, woodbury_inv=woodbury_inv, K=K), log_marginal, {'dL_dK':dL_dK}
-=======
         return Posterior(woodbury_vector=Ki_fhat, woodbury_inv=woodbury_inv, K=K), log_marginal, {'dL_dK':dL_dK, 'dL_dthetaL':dL_dthetaL}
->>>>>>> a3287c38
 
     def rasm_mode(self, K, Y, likelihood, Ki_f_init, Y_metadata=None):
         """
