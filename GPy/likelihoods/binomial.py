--- conflicted
+++ resolved
@@ -124,21 +124,13 @@
         """
         N = Y_metadata['trials']
         np.testing.assert_array_equal(N.shape, y.shape)
-<<<<<<< HEAD
-
-=======
-        
->>>>>>> c83f8ffc
         Ny = N-y
         t1 = np.zeros(y.shape)
         t2 = np.zeros(y.shape)
         t1[y>0] = -y[y>0]/np.square(inv_link_f[y>0])
         t2[Ny>0] = -(Ny[Ny>0])/np.square(1.-inv_link_f[Ny>0])
         return t1+t2
-<<<<<<< HEAD
-
-=======
->>>>>>> c83f8ffc
+
 
     def d3logpdf_dlink3(self, inv_link_f, y, Y_metadata=None):
         """
