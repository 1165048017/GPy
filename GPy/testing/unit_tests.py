--- conflicted
+++ resolved
@@ -5,6 +5,7 @@
 import unittest
 import numpy as np
 import GPy
+from GPy.likelihoods.likelihood_functions import Binomial
 
 class GradientTests(unittest.TestCase):
     def setUp(self):
@@ -143,7 +144,7 @@
 
     def test_GPLVM_rbf_bias_white_kern_2D(self):
         """ Testing GPLVM with rbf + bias and white kernel """
-        N, input_dim = 50, 1
+        N, input_dim, D = 50, 1, 2
         X = np.random.rand(N, input_dim)
         k = GPy.kern.rbf(input_dim, 0.5, 0.9 * np.ones((1,))) + GPy.kern.bias(input_dim, 0.1) + GPy.kern.white(input_dim, 0.05)
         K = k.K(X)
@@ -154,7 +155,7 @@
 
     def test_GPLVM_rbf_linear_white_kern_2D(self):
         """ Testing GPLVM with rbf + bias and white kernel """
-        N, input_dim = 50, 1
+        N, input_dim, D = 50, 1, 2
         X = np.random.rand(N, input_dim)
         k = GPy.kern.linear(input_dim) + GPy.kern.bias(input_dim, 0.1) + GPy.kern.white(input_dim, 0.05)
         K = k.K(X)
@@ -193,17 +194,12 @@
         N = 20
         X = np.hstack([np.random.rand(N / 2) + 1, np.random.rand(N / 2) - 1])[:, None]
         k = GPy.kern.rbf(1) + GPy.kern.white(1)
-        Y = np.hstack([np.ones(N / 2), -np.ones(N / 2)])[:, None]
+        Y = np.hstack([np.ones(N/2),-np.ones(N/2)])[:,None]
 
         distribution = GPy.likelihoods.likelihood_functions.Binomial()
         likelihood = GPy.likelihoods.EP(Y, distribution)
-<<<<<<< HEAD
-        # likelihood = GPy.inference.likelihoods.binomial(Y)
-        m = GPy.models.generalized_fitc(X, likelihood, k, inducing=4)
-=======
         #likelihood = GPy.inference.likelihoods.Binomial(Y)
         m = GPy.models.generalized_FITC(X,likelihood,k,inducing=4)
->>>>>>> 527586a0
         m.constrain_positive('(var|len)')
         m.approximate_likelihood()
         self.assertTrue(m.checkgrad())
