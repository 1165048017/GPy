--- conflicted
+++ resolved
@@ -29,7 +29,7 @@
     def param_func(param_val, param_name, inst_func, args):
         #inst_func.im_self._set_params(param)
         #inst_func.im_self.add_parameter(Param(param_name, param_val))
-        inst_func.__self__[param_name] = param_val
+        inst_func.im_self[param_name] = param_val
         return inst_func(*args)
     return functools.partial(param_func, inst_func=inst_func, args=args)
 
@@ -44,8 +44,8 @@
     The number of parameters and N is the number of data
     Need to take a slice out from f and a slice out of df
     """
-    print("\n{} likelihood: {} vs {}".format(func.__self__.__class__.__name__,
-                                           func.__name__, dfunc.__name__))
+    print "\n{} likelihood: {} vs {}".format(func.im_self.__class__.__name__,
+                                           func.__name__, dfunc.__name__)
     partial_f = dparam_partial(func, *args)
     partial_df = dparam_partial(dfunc, *args)
     gradchecking = True
@@ -66,7 +66,7 @@
         for fixed_val in range(dfnum):
             #dlik and dlik_dvar gives back 1 value for each
             f_ind = min(fnum, fixed_val+1) - 1
-            print("fnum: {} dfnum: {} f_ind: {} fixed_val: {}".format(fnum, dfnum, f_ind, fixed_val))
+            print "fnum: {} dfnum: {} f_ind: {} fixed_val: {}".format(fnum, dfnum, f_ind, fixed_val)
             #Make grad checker with this param moving, note that set_params is NOT being called
             #The parameter is being set directly with __setattr__
             #Check only the parameter and function value we wish to check at a time
@@ -83,12 +83,12 @@
                     if grad.grep_param_names(constrain_param):
                         constraint(constrain_param, grad)
                     else:
-                        print("parameter didn't exist")
-                    print(constrain_param, " ", constraint)
+                        print "parameter didn't exist"
+                    print constrain_param, " ", constraint
             if randomize:
                 grad.randomize()
             if verbose:
-                print(grad)
+                print grad
                 grad.checkgrad(verbose=1)
             if not grad.checkgrad(verbose=True):
                 gradchecking = False
@@ -134,138 +134,6 @@
                 "link_f_constraints": [constraint_wrappers, listed_here]
                 }
         """
-<<<<<<< HEAD
-        noise_models = {"Student_t_default": {
-                            "model": GPy.likelihoods.StudentT(deg_free=5, sigma2=self.var),
-                            "grad_params": {
-                                "names": [".*t_scale2"],
-                                "vals": [self.var],
-                                "constraints": [(".*t_scale2", constrain_positive), (".*deg_free", constrain_fixed)]
-                                #"constraints": [("t_scale2", constrain_positive), ("deg_free", partial(constrain_fixed, value=5))]
-                                },
-                            "laplace": True
-                            },
-                        "Student_t_1_var": {
-                            "model": GPy.likelihoods.StudentT(deg_free=5, sigma2=self.var),
-                            "grad_params": {
-                                "names": [".*t_scale2"],
-                                "vals": [1.0],
-                                "constraints": [(".*t_scale2", constrain_positive), (".*deg_free", constrain_fixed)]
-                                },
-                            "laplace": True
-                            },
-                        "Student_t_small_deg_free": {
-                            "model": GPy.likelihoods.StudentT(deg_free=1.5, sigma2=self.var),
-                            "grad_params": {
-                                "names": [".*t_scale2"],
-                                "vals": [self.var],
-                                "constraints": [(".*t_scale2", constrain_positive), (".*deg_free", constrain_fixed)]
-                                },
-                            "laplace": True
-                            },
-                        "Student_t_small_var": {
-                            "model": GPy.likelihoods.StudentT(deg_free=5, sigma2=self.var),
-                            "grad_params": {
-                                "names": [".*t_scale2"],
-                                "vals": [0.001],
-                                "constraints": [(".*t_scale2", constrain_positive), (".*deg_free", constrain_fixed)]
-                                },
-                            "laplace": True
-                            },
-                        "Student_t_large_var": {
-                            "model": GPy.likelihoods.StudentT(deg_free=5, sigma2=self.var),
-                            "grad_params": {
-                                "names": [".*t_scale2"],
-                                "vals": [10.0],
-                                "constraints": [(".*t_scale2", constrain_positive), (".*deg_free", constrain_fixed)]
-                                },
-                            "laplace": True
-                            },
-                        "Student_t_approx_gauss": {
-                            "model": GPy.likelihoods.StudentT(deg_free=1000, sigma2=self.var),
-                            "grad_params": {
-                                "names": [".*t_scale2"],
-                                "vals": [self.var],
-                                "constraints": [(".*t_scale2", constrain_positive), (".*deg_free", constrain_fixed)]
-                                },
-                            "laplace": True
-                            },
-                        "Student_t_log": {
-                            "model": GPy.likelihoods.StudentT(gp_link=link_functions.Log(), deg_free=5, sigma2=self.var),
-                            "grad_params": {
-                                "names": [".*t_scale2"],
-                                "vals": [self.var],
-                                "constraints": [(".*t_scale2", constrain_positive), (".*deg_free", constrain_fixed)]
-                                },
-                            "laplace": True
-                            },
-                        "Gaussian_default": {
-                            "model": GPy.likelihoods.Gaussian(variance=self.var),
-                            "grad_params": {
-                                "names": [".*variance"],
-                                "vals": [self.var],
-                                "constraints": [(".*variance", constrain_positive)]
-                                },
-                            "laplace": True,
-                            "ep": False # FIXME: Should be True when we have it working again
-                            },
-                        #"Gaussian_log": {
-                            #"model": GPy.likelihoods.gaussian(gp_link=link_functions.Log(), variance=self.var, D=self.D, N=self.N),
-                            #"grad_params": {
-                                #"names": ["noise_model_variance"],
-                                #"vals": [self.var],
-                                #"constraints": [constrain_positive]
-                                #},
-                            #"laplace": True
-                            #},
-                        #"Gaussian_probit": {
-                            #"model": GPy.likelihoods.gaussian(gp_link=link_functions.Probit(), variance=self.var, D=self.D, N=self.N),
-                            #"grad_params": {
-                                #"names": ["noise_model_variance"],
-                                #"vals": [self.var],
-                                #"constraints": [constrain_positive]
-                                #},
-                            #"laplace": True
-                            #},
-                        #"Gaussian_log_ex": {
-                            #"model": GPy.likelihoods.gaussian(gp_link=link_functions.Log_ex_1(), variance=self.var, D=self.D, N=self.N),
-                            #"grad_params": {
-                                #"names": ["noise_model_variance"],
-                                #"vals": [self.var],
-                                #"constraints": [constrain_positive]
-                                #},
-                            #"laplace": True
-                            #},
-                        "Bernoulli_default": {
-                            "model": GPy.likelihoods.Bernoulli(),
-                            "link_f_constraints": [partial(constrain_bounded, lower=0, upper=1)],
-                            "laplace": True,
-                            "Y": self.binary_Y,
-                            "ep": False # FIXME: Should be True when we have it working again
-                            },
-                        "Exponential_default": {
-                            "model": GPy.likelihoods.Exponential(),
-                            "link_f_constraints": [constrain_positive],
-                            "Y": self.positive_Y,
-                            "laplace": True,
-                        },
-                        "Poisson_default": {
-                            "model": GPy.likelihoods.Poisson(),
-                            "link_f_constraints": [constrain_positive],
-                            "Y": self.integer_Y,
-                            "laplace": True,
-                            "ep": False #Should work though...
-                        }#,
-                        #GAMMA needs some work!"Gamma_default": {
-                            #"model": GPy.likelihoods.Gamma(),
-                            #"link_f_constraints": [constrain_positive],
-                            #"Y": self.positive_Y,
-                            #"laplace": True
-                        #}
-                    }
-
-        for name, attributes in noise_models.items():
-=======
         self.noise_models = {"Student_t_default": {
             "model": GPy.likelihoods.StudentT(deg_free=5, sigma2=self.var),
             "grad_params": {
@@ -430,7 +298,6 @@
         self.setUp()
 
         for name, attributes in self.noise_models.iteritems():
->>>>>>> 4f0894b6
             model = attributes["model"]
             if "grad_params" in attributes:
                 params = attributes["grad_params"]
@@ -505,15 +372,9 @@
     # dpdf_df's #
     #############
     @with_setup(setUp, tearDown)
-<<<<<<< HEAD
-    def t_logpdf(self, model, Y, f):
-        print("\n{}".format(inspect.stack()[0][3]))
-        print(model)
-=======
     def t_logpdf(self, model, Y, f, Y_metadata):
         print "\n{}".format(inspect.stack()[0][3])
         print model
->>>>>>> 4f0894b6
         #print model._get_params()
         np.testing.assert_almost_equal(
                 model.pdf(f.copy(), Y.copy(), Y_metadata=Y_metadata).prod(),
@@ -521,68 +382,43 @@
                                )
 
     @with_setup(setUp, tearDown)
-<<<<<<< HEAD
-    def t_dlogpdf_df(self, model, Y, f):
-        print("\n{}".format(inspect.stack()[0][3]))
-=======
     def t_dlogpdf_df(self, model, Y, f, Y_metadata):
         print "\n{}".format(inspect.stack()[0][3])
->>>>>>> 4f0894b6
         self.description = "\n{}".format(inspect.stack()[0][3])
         logpdf = functools.partial(np.sum(model.logpdf), y=Y, Y_metadata=Y_metadata)
         dlogpdf_df = functools.partial(model.dlogpdf_df, y=Y, Y_metadata=Y_metadata)
         grad = GradientChecker(logpdf, dlogpdf_df, f.copy(), 'g')
         grad.randomize()
-        print(model)
+        print model
         assert grad.checkgrad(verbose=1)
 
     @with_setup(setUp, tearDown)
-<<<<<<< HEAD
-    def t_d2logpdf_df2(self, model, Y, f):
-        print("\n{}".format(inspect.stack()[0][3]))
-        dlogpdf_df = functools.partial(model.dlogpdf_df, y=Y)
-        d2logpdf_df2 = functools.partial(model.d2logpdf_df2, y=Y)
-=======
     def t_d2logpdf_df2(self, model, Y, f, Y_metadata):
         print "\n{}".format(inspect.stack()[0][3])
         dlogpdf_df = functools.partial(model.dlogpdf_df, y=Y, Y_metadata=Y_metadata)
         d2logpdf_df2 = functools.partial(model.d2logpdf_df2, y=Y, Y_metadata=Y_metadata)
->>>>>>> 4f0894b6
         grad = GradientChecker(dlogpdf_df, d2logpdf_df2, f.copy(), 'g')
         grad.randomize()
-        print(model)
+        print model
         assert grad.checkgrad(verbose=1)
 
     @with_setup(setUp, tearDown)
-<<<<<<< HEAD
-    def t_d3logpdf_df3(self, model, Y, f):
-        print("\n{}".format(inspect.stack()[0][3]))
-        d2logpdf_df2 = functools.partial(model.d2logpdf_df2, y=Y)
-        d3logpdf_df3 = functools.partial(model.d3logpdf_df3, y=Y)
-=======
     def t_d3logpdf_df3(self, model, Y, f, Y_metadata):
         print "\n{}".format(inspect.stack()[0][3])
         d2logpdf_df2 = functools.partial(model.d2logpdf_df2, y=Y, Y_metadata=Y_metadata)
         d3logpdf_df3 = functools.partial(model.d3logpdf_df3, y=Y, Y_metadata=Y_metadata)
->>>>>>> 4f0894b6
         grad = GradientChecker(d2logpdf_df2, d3logpdf_df3, f.copy(), 'g')
         grad.randomize()
-        print(model)
+        print model
         assert grad.checkgrad(verbose=1)
 
     ##############
     # df_dparams #
     ##############
     @with_setup(setUp, tearDown)
-<<<<<<< HEAD
-    def t_dlogpdf_dparams(self, model, Y, f, params, params_names, param_constraints):
-        print("\n{}".format(inspect.stack()[0][3]))
-        print(model)
-=======
     def t_dlogpdf_dparams(self, model, Y, f, Y_metadata, params, params_names, param_constraints):
         print "\n{}".format(inspect.stack()[0][3])
         print model
->>>>>>> 4f0894b6
         assert (
                 dparam_checkgrad(model.logpdf, model.dlogpdf_dtheta,
                     params, params_names, args=(f, Y, Y_metadata), constraints=param_constraints,
@@ -590,15 +426,9 @@
                 )
 
     @with_setup(setUp, tearDown)
-<<<<<<< HEAD
-    def t_dlogpdf_df_dparams(self, model, Y, f, params, params_names, param_constraints):
-        print("\n{}".format(inspect.stack()[0][3]))
-        print(model)
-=======
     def t_dlogpdf_df_dparams(self, model, Y, f, Y_metadata, params, params_names, param_constraints):
         print "\n{}".format(inspect.stack()[0][3])
         print model
->>>>>>> 4f0894b6
         assert (
                 dparam_checkgrad(model.dlogpdf_df, model.dlogpdf_df_dtheta,
                     params, params_names, args=(f, Y, Y_metadata), constraints=param_constraints,
@@ -606,15 +436,9 @@
                 )
 
     @with_setup(setUp, tearDown)
-<<<<<<< HEAD
-    def t_d2logpdf2_df2_dparams(self, model, Y, f, params, params_names, param_constraints):
-        print("\n{}".format(inspect.stack()[0][3]))
-        print(model)
-=======
     def t_d2logpdf2_df2_dparams(self, model, Y, f, Y_metadata, params, params_names, param_constraints):
         print "\n{}".format(inspect.stack()[0][3])
         print model
->>>>>>> 4f0894b6
         assert (
                 dparam_checkgrad(model.d2logpdf_df2, model.d2logpdf_df2_dtheta,
                     params, params_names, args=(f, Y, Y_metadata), constraints=param_constraints,
@@ -625,17 +449,10 @@
     # dpdf_dlink's #
     ################
     @with_setup(setUp, tearDown)
-<<<<<<< HEAD
-    def t_dlogpdf_dlink(self, model, Y, f, link_f_constraints):
-        print("\n{}".format(inspect.stack()[0][3]))
-        logpdf = functools.partial(model.logpdf_link, y=Y)
-        dlogpdf_dlink = functools.partial(model.dlogpdf_dlink, y=Y)
-=======
     def t_dlogpdf_dlink(self, model, Y, f, Y_metadata, link_f_constraints):
         print "\n{}".format(inspect.stack()[0][3])
         logpdf = functools.partial(model.logpdf_link, y=Y, Y_metadata=Y_metadata)
         dlogpdf_dlink = functools.partial(model.dlogpdf_dlink, y=Y, Y_metadata=Y_metadata)
->>>>>>> 4f0894b6
         grad = GradientChecker(logpdf, dlogpdf_dlink, f.copy(), 'g')
 
         #Apply constraints to link_f values
@@ -643,22 +460,15 @@
             constraint('g', grad)
 
         grad.randomize()
-        print(grad)
-        print(model)
+        print grad
+        print model
         assert grad.checkgrad(verbose=1)
 
     @with_setup(setUp, tearDown)
-<<<<<<< HEAD
-    def t_d2logpdf_dlink2(self, model, Y, f, link_f_constraints):
-        print("\n{}".format(inspect.stack()[0][3]))
-        dlogpdf_dlink = functools.partial(model.dlogpdf_dlink, y=Y)
-        d2logpdf_dlink2 = functools.partial(model.d2logpdf_dlink2, y=Y)
-=======
     def t_d2logpdf_dlink2(self, model, Y, f, Y_metadata, link_f_constraints):
         print "\n{}".format(inspect.stack()[0][3])
         dlogpdf_dlink = functools.partial(model.dlogpdf_dlink, y=Y, Y_metadata=Y_metadata)
         d2logpdf_dlink2 = functools.partial(model.d2logpdf_dlink2, y=Y, Y_metadata=Y_metadata)
->>>>>>> 4f0894b6
         grad = GradientChecker(dlogpdf_dlink, d2logpdf_dlink2, f.copy(), 'g')
 
         #Apply constraints to link_f values
@@ -666,22 +476,15 @@
             constraint('g', grad)
 
         grad.randomize()
-        print(grad)
-        print(model)
+        print grad
+        print model
         assert grad.checkgrad(verbose=1)
 
     @with_setup(setUp, tearDown)
-<<<<<<< HEAD
-    def t_d3logpdf_dlink3(self, model, Y, f, link_f_constraints):
-        print("\n{}".format(inspect.stack()[0][3]))
-        d2logpdf_dlink2 = functools.partial(model.d2logpdf_dlink2, y=Y)
-        d3logpdf_dlink3 = functools.partial(model.d3logpdf_dlink3, y=Y)
-=======
     def t_d3logpdf_dlink3(self, model, Y, f, Y_metadata, link_f_constraints):
         print "\n{}".format(inspect.stack()[0][3])
         d2logpdf_dlink2 = functools.partial(model.d2logpdf_dlink2, y=Y, Y_metadata=Y_metadata)
         d3logpdf_dlink3 = functools.partial(model.d3logpdf_dlink3, y=Y, Y_metadata=Y_metadata)
->>>>>>> 4f0894b6
         grad = GradientChecker(d2logpdf_dlink2, d3logpdf_dlink3, f.copy(), 'g')
 
         #Apply constraints to link_f values
@@ -689,23 +492,17 @@
             constraint('g', grad)
 
         grad.randomize()
-        print(grad)
-        print(model)
+        print grad
+        print model
         assert grad.checkgrad(verbose=1)
 
     #################
     # dlink_dparams #
     #################
     @with_setup(setUp, tearDown)
-<<<<<<< HEAD
-    def t_dlogpdf_link_dparams(self, model, Y, f, params, param_names, param_constraints):
-        print("\n{}".format(inspect.stack()[0][3]))
-        print(model)
-=======
     def t_dlogpdf_link_dparams(self, model, Y, f, Y_metadata, params, param_names, param_constraints):
         print "\n{}".format(inspect.stack()[0][3])
         print model
->>>>>>> 4f0894b6
         assert (
                 dparam_checkgrad(model.logpdf_link, model.dlogpdf_link_dtheta,
                     params, param_names, args=(f, Y, Y_metadata), constraints=param_constraints,
@@ -713,15 +510,9 @@
                 )
 
     @with_setup(setUp, tearDown)
-<<<<<<< HEAD
-    def t_dlogpdf_dlink_dparams(self, model, Y, f, params, param_names, param_constraints):
-        print("\n{}".format(inspect.stack()[0][3]))
-        print(model)
-=======
     def t_dlogpdf_dlink_dparams(self, model, Y, f, Y_metadata, params, param_names, param_constraints):
         print "\n{}".format(inspect.stack()[0][3])
         print model
->>>>>>> 4f0894b6
         assert (
                 dparam_checkgrad(model.dlogpdf_dlink, model.dlogpdf_dlink_dtheta,
                     params, param_names, args=(f, Y, Y_metadata), constraints=param_constraints,
@@ -729,15 +520,9 @@
                 )
 
     @with_setup(setUp, tearDown)
-<<<<<<< HEAD
-    def t_d2logpdf2_dlink2_dparams(self, model, Y, f, params, param_names, param_constraints):
-        print("\n{}".format(inspect.stack()[0][3]))
-        print(model)
-=======
     def t_d2logpdf2_dlink2_dparams(self, model, Y, f, Y_metadata, params, param_names, param_constraints):
         print "\n{}".format(inspect.stack()[0][3])
         print model
->>>>>>> 4f0894b6
         assert (
                 dparam_checkgrad(model.d2logpdf_dlink2, model.d2logpdf_dlink2_dtheta,
                     params, param_names, args=(f, Y, Y_metadata), constraints=param_constraints,
@@ -748,13 +533,8 @@
     # laplace test #
     ################
     @with_setup(setUp, tearDown)
-<<<<<<< HEAD
-    def t_laplace_fit_rbf_white(self, model, X, Y, f, step, param_vals, param_names, constraints):
-        print("\n{}".format(inspect.stack()[0][3]))
-=======
     def t_laplace_fit_rbf_white(self, model, X, Y, f, Y_metadata, step, param_vals, param_names, constraints):
         print "\n{}".format(inspect.stack()[0][3])
->>>>>>> 4f0894b6
         #Normalize
         Y = Y/Y.max()
         white_var = 1e-5
@@ -768,7 +548,7 @@
         for constrain_param, constraint in constraints:
             constraint(constrain_param, m)
 
-        print(m)
+        print m
         m.randomize()
         m.randomize()
 
@@ -778,7 +558,7 @@
             m[name] = param_vals[param_num]
 
         #m.optimize(max_iters=8)
-        print(m)
+        print m
         #if not m.checkgrad(step=step):
             #m.checkgrad(verbose=1, step=step)
             #NOTE this test appears to be stochastic for some likelihoods (student t?)
@@ -790,13 +570,8 @@
     # EP test #
     ###########
     @with_setup(setUp, tearDown)
-<<<<<<< HEAD
-    def t_ep_fit_rbf_white(self, model, X, Y, f, step, param_vals, param_names, constraints):
-        print("\n{}".format(inspect.stack()[0][3]))
-=======
     def t_ep_fit_rbf_white(self, model, X, Y, f, Y_metadata, step, param_vals, param_names, constraints):
         print "\n{}".format(inspect.stack()[0][3])
->>>>>>> 4f0894b6
         #Normalize
         Y = Y/Y.max()
         white_var = 1e-6
@@ -812,7 +587,7 @@
             constraints[param_num](name, m)
 
         m.randomize()
-        print(m)
+        print m
         assert m.checkgrad(verbose=1, step=step)
 
 
@@ -849,7 +624,7 @@
         self.X = None
 
     def test_gaussian_d2logpdf_df2_2(self):
-        print("\n{}".format(inspect.stack()[0][3]))
+        print "\n{}".format(inspect.stack()[0][3])
         self.Y = None
 
         self.N = 2
@@ -898,22 +673,17 @@
         m2.randomize()
 
         if debug:
-<<<<<<< HEAD
-            print(m1)
-            print(m2)
-=======
             print m1
             print m2
 
->>>>>>> 4f0894b6
         optimizer = 'scg'
-        print("Gaussian")
+        print "Gaussian"
         m1.optimize(optimizer, messages=debug, ipython_notebook=False)
-        print ("Laplace Gaussian")
+        print "Laplace Gaussian"
         m2.optimize(optimizer, messages=debug, ipython_notebook=False)
         if debug:
-            print(m1)
-            print(m2)
+            print m1
+            print m2
 
         m2[:] = m1[:]
 
@@ -960,5 +730,5 @@
         self.assertTrue(m2.checkgrad(verbose=True))
 
 if __name__ == "__main__":
-    print("Running unit tests")
+    print "Running unit tests"
     unittest.main()