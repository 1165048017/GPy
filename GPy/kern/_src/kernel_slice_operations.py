'''
Created on 11 Mar 2014

@author: maxz
'''
from ...core.parameterization.parameterized import ParametersChangedMeta
import numpy as np
import functools

def put_clean(dct, name, *args, **kw):
    if name in dct:
        dct['_clean_{}'.format(name)] = dct[name]
        dct[name] = _slice_wrapper(None, dct[name], *args, **kw)
    
class KernCallsViaSlicerMeta(ParametersChangedMeta):
<<<<<<< HEAD
    def __call__(self, *args, **kw):
        instance = super(ParametersChangedMeta, self).__call__(*args, **kw)
        instance.K = _Slice_wrapper(instance, instance.K)
        instance.Kdiag = _Slice_wrapper_diag(instance, instance.Kdiag)

        instance.update_gradients_full = _Slice_wrapper_derivative(instance, instance.update_gradients_full)
        instance.update_gradients_diag = _Slice_wrapper_diag_derivative(instance, instance.update_gradients_diag)

        instance.gradients_X = _Slice_wrapper_grad_X(instance, instance.gradients_X)
        instance.gradients_X_diag = _Slice_wrapper_grad_X_diag(instance, instance.gradients_X_diag)

        instance.psi0 = _Slice_wrapper(instance, instance.psi0)
        instance.psi1 = _Slice_wrapper(instance, instance.psi1)
        instance.psi2 = _Slice_wrapper(instance, instance.psi2)

        instance.update_gradients_expectations = _Slice_wrapper_psi_stat_derivative_no_ret(instance, instance.update_gradients_expectations)
        instance.gradients_Z_expectations = _Slice_wrapper_psi_stat_derivative_Z(instance, instance.gradients_Z_expectations)
        instance.gradients_qX_expectations = _Slice_wrapper_psi_stat_derivative(instance, instance.gradients_qX_expectations)
        instance.parameters_changed()
        return instance

class _Slice_wrap(object):
    def __init__(self, instance, f):
        self.k = instance
        self.f = f
    def copy_to(self, new_instance):
        return self.__class__(new_instance, self.f)
    def _slice_X(self, X):
        return self.k._slice_X(X) if not self.k._sliced_X else X
    def _slice_X_X2(self, X, X2):
        return self.k._slice_X(X) if not self.k._sliced_X else X, self.k._slice_X(X2) if X2 is not None and not self.k._sliced_X else X2
    def __enter__(self):
        self.k._sliced_X += 1
        return self
    def __exit__(self, *a):
        self.k._sliced_X -= 1

class _Slice_wrapper(_Slice_wrap):
    def __call__(self, X, X2 = None, *a, **kw):
        X, X2 = self._slice_X_X2(X, X2)
        with self:
            ret = self.f(X, X2, *a, **kw)
        return ret

class _Slice_wrapper_diag(_Slice_wrap):
    def __call__(self, X, *a, **kw):
        X = self._slice_X(X)
        with self:
            ret = self.f(X, *a, **kw)
        return ret

class _Slice_wrapper_derivative(_Slice_wrap):
    def __call__(self, dL_dK, X, X2=None):
        self._slice_X(X)
        with self:
            ret = self.f(dL_dK, X, X2)
        return ret

class _Slice_wrapper_diag_derivative(_Slice_wrap):
    def __call__(self, dL_dKdiag, X):
        X = self._slice_X(X)
        with self:
            ret = self.f(dL_dKdiag, X)
        return ret

class _Slice_wrapper_grad_X(_Slice_wrap):
    def __call__(self, dL_dK, X, X2=None):
        ret = np.zeros(X.shape)
        X, X2 = self._slice_X_X2(X, X2)
        with self:
            ret[:, self.k.active_dims] = self.f(dL_dK, X, X2)
        return ret

class _Slice_wrapper_grad_X_diag(_Slice_wrap):
    def __call__(self, dL_dKdiag, X):
        ret = np.zeros(X.shape)
        X = self._slice_X(X)
        with self:
            ret[:, self.k.active_dims] = self.f(dL_dKdiag, X)
        return ret

class _Slice_wrapper_psi_stat_derivative_no_ret(_Slice_wrap):
    def __call__(self, dL_dpsi0, dL_dpsi1, dL_dpsi2, Z, variational_posterior):
        Z, variational_posterior = self._slice_X_X2(Z, variational_posterior)
        with self:
            ret = self.f(dL_dpsi0, dL_dpsi1, dL_dpsi2, Z, variational_posterior)
        return ret

class _Slice_wrapper_psi_stat_derivative(_Slice_wrap):
    def __call__(self, dL_dpsi0, dL_dpsi1, dL_dpsi2, Z, variational_posterior):
        ret1, ret2 = np.zeros(variational_posterior.shape), np.zeros(variational_posterior.shape)
        Z, variational_posterior = self._slice_X_X2(Z, variational_posterior)
        with self:
            ret = list(self.f(dL_dpsi0, dL_dpsi1, dL_dpsi2, Z, variational_posterior))
            r2 = ret[:2]
            ret[0] = ret1
            ret[1] = ret2
            ret[0][:, self.k.active_dims] = r2[0]
            ret[1][:, self.k.active_dims] = r2[1]
            del r2
        return ret

class _Slice_wrapper_psi_stat_derivative_Z(_Slice_wrap):
    def __call__(self, dL_dpsi0, dL_dpsi1, dL_dpsi2, Z, variational_posterior):
        ret1, ret2 = np.zeros(variational_posterior.shape), np.zeros(variational_posterior.shape)
        Z, variational_posterior = self._slice_X_X2(Z, variational_posterior)
        with self:
            ret = list(self.f(dL_dpsi0, dL_dpsi1, dL_dpsi2, Z, variational_posterior))
            r2 = ret[:2]
            ret[0] = ret1
            ret[1] = ret2
            ret[0][:, self.k.active_dims] = r2[0]
            ret[1][:, self.k.active_dims] = r2[1]
            del r2
        return ret
=======
    def __new__(cls, name, bases, dct):
        put_clean(dct, 'K')
        put_clean(dct, 'Kdiag', diag=True)
        put_clean(dct, 'update_gradients_full', diag=False, derivative=True)
        put_clean(dct, 'gradients_X', diag=False, derivative=True, ret_X=True)
        put_clean(dct, 'gradients_X_diag', diag=True, derivative=True, ret_X=True)
        put_clean(dct, 'psi0', diag=False, derivative=False)
        put_clean(dct, 'psi1', diag=False, derivative=False)
        put_clean(dct, 'psi2', diag=False, derivative=False)
        put_clean(dct, 'update_gradients_expectations', derivative=True, psi_stat=True)
        put_clean(dct, 'gradients_Z_expectations', derivative=True, psi_stat_Z=True, ret_X=True)
        put_clean(dct, 'gradients_qX_expectations', derivative=True, psi_stat=True, ret_X=True)
        return super(KernCallsViaSlicerMeta, cls).__new__(cls, name, bases, dct)
    
def _slice_wrapper(kern, operation, diag=False, derivative=False, psi_stat=False, psi_stat_Z=False, ret_X=False):
    """
    This method wraps the functions in kernel to make sure all kernels allways see their respective input dimension.
    The different switches are:
        diag: if X2 exists
        derivative: if first arg is dL_dK
        psi_stat: if first 3 args are dL_dpsi0..2
        psi_stat_Z: if first 2 args are dL_dpsi1..2
    """
    if derivative:
        if diag:
            def x_slice_wrapper(kern, dL_dKdiag, X):
                ret_X_not_sliced = ret_X and kern._sliced_X == 0
                if ret_X_not_sliced:
                    ret = np.zeros(X.shape)
                X = kern._slice_X(X) if not kern._sliced_X else X
                # if the return value is of shape X.shape, we need to make sure to return the right shape
                kern._sliced_X += 1
                try:
                    if ret_X_not_sliced: ret[:, kern.active_dims] = operation(kern, dL_dKdiag, X)
                    else: ret = operation(kern, dL_dKdiag, X)
                except:
                    raise
                finally:
                    kern._sliced_X -= 1
                return ret
        elif psi_stat:
            def x_slice_wrapper(kern, dL_dpsi0, dL_dpsi1, dL_dpsi2, Z, variational_posterior):
                ret_X_not_sliced = ret_X and kern._sliced_X == 0
                if ret_X_not_sliced:
                    ret1, ret2 = np.zeros(variational_posterior.shape), np.zeros(variational_posterior.shape)
                Z, variational_posterior = kern._slice_X(Z) if not kern._sliced_X else Z, kern._slice_X(variational_posterior) if not kern._sliced_X else variational_posterior
                kern._sliced_X += 1
                # if the return value is of shape X.shape, we need to make sure to return the right shape
                try:
                    if ret_X_not_sliced:
                        ret = list(operation(kern, dL_dpsi0, dL_dpsi1, dL_dpsi2, Z, variational_posterior))
                        r2 = ret[:2]
                        ret[0] = ret1
                        ret[1] = ret2
                        ret[0][:, kern.active_dims] = r2[0]
                        ret[1][:, kern.active_dims] = r2[1]
                        del r2
                    else: ret = operation(kern, dL_dpsi0, dL_dpsi1, dL_dpsi2, Z, variational_posterior)
                except:
                    raise
                finally:
                    kern._sliced_X -= 1
                return ret
        elif psi_stat_Z:
            def x_slice_wrapper(kern, dL_dpsi1, dL_dpsi2, Z, variational_posterior):
                ret_X_not_sliced = ret_X and kern._sliced_X == 0
                if ret_X_not_sliced: ret = np.zeros(Z.shape)
                Z, variational_posterior = kern._slice_X(Z) if not kern._sliced_X else Z, kern._slice_X(variational_posterior) if not kern._sliced_X else variational_posterior
                kern._sliced_X += 1
                try:
                    if ret_X_not_sliced:
                        ret[:, kern.active_dims] = operation(kern, dL_dpsi1, dL_dpsi2, Z, variational_posterior)
                    else: ret = operation(kern, dL_dpsi1, dL_dpsi2, Z, variational_posterior)
                except:
                    raise
                finally:
                    kern._sliced_X -= 1
                return ret
        else:
            def x_slice_wrapper(kern, dL_dK, X, X2=None):
                ret_X_not_sliced = ret_X and kern._sliced_X == 0
                if ret_X_not_sliced:
                    ret = np.zeros(X.shape)
                X, X2 = kern._slice_X(X) if not kern._sliced_X else X, kern._slice_X(X2) if X2 is not None and not kern._sliced_X else X2
                kern._sliced_X += 1
                try:
                    if ret_X_not_sliced: ret[:, kern.active_dims] = operation(kern, dL_dK, X, X2)
                    else: ret = operation(kern, dL_dK, X, X2)
                except:
                    raise
                finally:
                    kern._sliced_X -= 1
                return ret
    else:
        if diag:
            def x_slice_wrapper(kern, X, *args, **kw):
                X = kern._slice_X(X) if not kern._sliced_X else X
                kern._sliced_X += 1
                try:
                    ret = operation(kern, X, *args, **kw)
                except:
                    raise
                finally:
                    kern._sliced_X -= 1
                return ret
        else: 
            def x_slice_wrapper(kern, X, X2=None, *args, **kw):
                X, X2 = kern._slice_X(X) if not kern._sliced_X else X, kern._slice_X(X2) if X2 is not None and not kern._sliced_X else X2
                kern._sliced_X += 1
                try:
                    ret = operation(kern, X, X2, *args, **kw)
                except: raise
                finally:
                    kern._sliced_X -= 1
                return ret
    x_slice_wrapper._operation = operation
    x_slice_wrapper.__name__ = ("slicer("+str(operation)
                                +(","+str('diag') if diag else'')
                                +(','+str('derivative') if derivative else '')
                                +')')
    x_slice_wrapper.__doc__ = "**sliced**\n" + (operation.__doc__ or "")
    return x_slice_wrapper
>>>>>>> 9cf37ff1
<|MERGE_RESOLUTION|>--- conflicted
+++ resolved
@@ -5,7 +5,6 @@
 '''
 from ...core.parameterization.parameterized import ParametersChangedMeta
 import numpy as np
-import functools
 
 def put_clean(dct, name, *args, **kw):
     if name in dct:
@@ -13,28 +12,20 @@
         dct[name] = _slice_wrapper(None, dct[name], *args, **kw)
     
 class KernCallsViaSlicerMeta(ParametersChangedMeta):
-<<<<<<< HEAD
-    def __call__(self, *args, **kw):
-        instance = super(ParametersChangedMeta, self).__call__(*args, **kw)
-        instance.K = _Slice_wrapper(instance, instance.K)
-        instance.Kdiag = _Slice_wrapper_diag(instance, instance.Kdiag)
-
-        instance.update_gradients_full = _Slice_wrapper_derivative(instance, instance.update_gradients_full)
-        instance.update_gradients_diag = _Slice_wrapper_diag_derivative(instance, instance.update_gradients_diag)
-
-        instance.gradients_X = _Slice_wrapper_grad_X(instance, instance.gradients_X)
-        instance.gradients_X_diag = _Slice_wrapper_grad_X_diag(instance, instance.gradients_X_diag)
-
-        instance.psi0 = _Slice_wrapper(instance, instance.psi0)
-        instance.psi1 = _Slice_wrapper(instance, instance.psi1)
-        instance.psi2 = _Slice_wrapper(instance, instance.psi2)
-
-        instance.update_gradients_expectations = _Slice_wrapper_psi_stat_derivative_no_ret(instance, instance.update_gradients_expectations)
-        instance.gradients_Z_expectations = _Slice_wrapper_psi_stat_derivative_Z(instance, instance.gradients_Z_expectations)
-        instance.gradients_qX_expectations = _Slice_wrapper_psi_stat_derivative(instance, instance.gradients_qX_expectations)
-        instance.parameters_changed()
-        return instance
-
+    def __new__(cls, name, bases, dct):
+        put_clean(dct, 'K')
+        put_clean(dct, 'Kdiag', diag=True)
+        put_clean(dct, 'update_gradients_full', diag=False, derivative=True)
+        put_clean(dct, 'gradients_X', diag=False, derivative=True, ret_X=True)
+        put_clean(dct, 'gradients_X_diag', diag=True, derivative=True, ret_X=True)
+        put_clean(dct, 'psi0', diag=False, derivative=False)
+        put_clean(dct, 'psi1', diag=False, derivative=False)
+        put_clean(dct, 'psi2', diag=False, derivative=False)
+        put_clean(dct, 'update_gradients_expectations', derivative=True, psi_stat=True)
+        put_clean(dct, 'gradients_Z_expectations', derivative=True, psi_stat_Z=True, ret_X=True)
+        put_clean(dct, 'gradients_qX_expectations', derivative=True, psi_stat=True, ret_X=True)
+        return super(KernCallsViaSlicerMeta, cls).__new__(cls, name, bases, dct)
+    
 class _Slice_wrap(object):
     def __init__(self, instance, f):
         self.k = instance
@@ -128,128 +119,4 @@
             ret[0][:, self.k.active_dims] = r2[0]
             ret[1][:, self.k.active_dims] = r2[1]
             del r2
-        return ret
-=======
-    def __new__(cls, name, bases, dct):
-        put_clean(dct, 'K')
-        put_clean(dct, 'Kdiag', diag=True)
-        put_clean(dct, 'update_gradients_full', diag=False, derivative=True)
-        put_clean(dct, 'gradients_X', diag=False, derivative=True, ret_X=True)
-        put_clean(dct, 'gradients_X_diag', diag=True, derivative=True, ret_X=True)
-        put_clean(dct, 'psi0', diag=False, derivative=False)
-        put_clean(dct, 'psi1', diag=False, derivative=False)
-        put_clean(dct, 'psi2', diag=False, derivative=False)
-        put_clean(dct, 'update_gradients_expectations', derivative=True, psi_stat=True)
-        put_clean(dct, 'gradients_Z_expectations', derivative=True, psi_stat_Z=True, ret_X=True)
-        put_clean(dct, 'gradients_qX_expectations', derivative=True, psi_stat=True, ret_X=True)
-        return super(KernCallsViaSlicerMeta, cls).__new__(cls, name, bases, dct)
-    
-def _slice_wrapper(kern, operation, diag=False, derivative=False, psi_stat=False, psi_stat_Z=False, ret_X=False):
-    """
-    This method wraps the functions in kernel to make sure all kernels allways see their respective input dimension.
-    The different switches are:
-        diag: if X2 exists
-        derivative: if first arg is dL_dK
-        psi_stat: if first 3 args are dL_dpsi0..2
-        psi_stat_Z: if first 2 args are dL_dpsi1..2
-    """
-    if derivative:
-        if diag:
-            def x_slice_wrapper(kern, dL_dKdiag, X):
-                ret_X_not_sliced = ret_X and kern._sliced_X == 0
-                if ret_X_not_sliced:
-                    ret = np.zeros(X.shape)
-                X = kern._slice_X(X) if not kern._sliced_X else X
-                # if the return value is of shape X.shape, we need to make sure to return the right shape
-                kern._sliced_X += 1
-                try:
-                    if ret_X_not_sliced: ret[:, kern.active_dims] = operation(kern, dL_dKdiag, X)
-                    else: ret = operation(kern, dL_dKdiag, X)
-                except:
-                    raise
-                finally:
-                    kern._sliced_X -= 1
-                return ret
-        elif psi_stat:
-            def x_slice_wrapper(kern, dL_dpsi0, dL_dpsi1, dL_dpsi2, Z, variational_posterior):
-                ret_X_not_sliced = ret_X and kern._sliced_X == 0
-                if ret_X_not_sliced:
-                    ret1, ret2 = np.zeros(variational_posterior.shape), np.zeros(variational_posterior.shape)
-                Z, variational_posterior = kern._slice_X(Z) if not kern._sliced_X else Z, kern._slice_X(variational_posterior) if not kern._sliced_X else variational_posterior
-                kern._sliced_X += 1
-                # if the return value is of shape X.shape, we need to make sure to return the right shape
-                try:
-                    if ret_X_not_sliced:
-                        ret = list(operation(kern, dL_dpsi0, dL_dpsi1, dL_dpsi2, Z, variational_posterior))
-                        r2 = ret[:2]
-                        ret[0] = ret1
-                        ret[1] = ret2
-                        ret[0][:, kern.active_dims] = r2[0]
-                        ret[1][:, kern.active_dims] = r2[1]
-                        del r2
-                    else: ret = operation(kern, dL_dpsi0, dL_dpsi1, dL_dpsi2, Z, variational_posterior)
-                except:
-                    raise
-                finally:
-                    kern._sliced_X -= 1
-                return ret
-        elif psi_stat_Z:
-            def x_slice_wrapper(kern, dL_dpsi1, dL_dpsi2, Z, variational_posterior):
-                ret_X_not_sliced = ret_X and kern._sliced_X == 0
-                if ret_X_not_sliced: ret = np.zeros(Z.shape)
-                Z, variational_posterior = kern._slice_X(Z) if not kern._sliced_X else Z, kern._slice_X(variational_posterior) if not kern._sliced_X else variational_posterior
-                kern._sliced_X += 1
-                try:
-                    if ret_X_not_sliced:
-                        ret[:, kern.active_dims] = operation(kern, dL_dpsi1, dL_dpsi2, Z, variational_posterior)
-                    else: ret = operation(kern, dL_dpsi1, dL_dpsi2, Z, variational_posterior)
-                except:
-                    raise
-                finally:
-                    kern._sliced_X -= 1
-                return ret
-        else:
-            def x_slice_wrapper(kern, dL_dK, X, X2=None):
-                ret_X_not_sliced = ret_X and kern._sliced_X == 0
-                if ret_X_not_sliced:
-                    ret = np.zeros(X.shape)
-                X, X2 = kern._slice_X(X) if not kern._sliced_X else X, kern._slice_X(X2) if X2 is not None and not kern._sliced_X else X2
-                kern._sliced_X += 1
-                try:
-                    if ret_X_not_sliced: ret[:, kern.active_dims] = operation(kern, dL_dK, X, X2)
-                    else: ret = operation(kern, dL_dK, X, X2)
-                except:
-                    raise
-                finally:
-                    kern._sliced_X -= 1
-                return ret
-    else:
-        if diag:
-            def x_slice_wrapper(kern, X, *args, **kw):
-                X = kern._slice_X(X) if not kern._sliced_X else X
-                kern._sliced_X += 1
-                try:
-                    ret = operation(kern, X, *args, **kw)
-                except:
-                    raise
-                finally:
-                    kern._sliced_X -= 1
-                return ret
-        else: 
-            def x_slice_wrapper(kern, X, X2=None, *args, **kw):
-                X, X2 = kern._slice_X(X) if not kern._sliced_X else X, kern._slice_X(X2) if X2 is not None and not kern._sliced_X else X2
-                kern._sliced_X += 1
-                try:
-                    ret = operation(kern, X, X2, *args, **kw)
-                except: raise
-                finally:
-                    kern._sliced_X -= 1
-                return ret
-    x_slice_wrapper._operation = operation
-    x_slice_wrapper.__name__ = ("slicer("+str(operation)
-                                +(","+str('diag') if diag else'')
-                                +(','+str('derivative') if derivative else '')
-                                +')')
-    x_slice_wrapper.__doc__ = "**sliced**\n" + (operation.__doc__ or "")
-    return x_slice_wrapper
->>>>>>> 9cf37ff1
+        return ret