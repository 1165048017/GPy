# Copyright (c) 2012, GPy authors (see AUTHORS.txt).
# Licensed under the BSD 3-clause license (see LICENSE.txt)


from kernpart import kernpart
import numpy as np
import hashlib
from scipy import weave
from ..util.linalg import tdot

class rbf(kernpart):
    """
    Radial Basis Function kernel, aka squared-exponential, exponentiated quadratic or Gaussian kernel:

    .. math::

       k(r) = \sigma^2 \exp \\bigg(- \\frac{1}{2} r^2 \\bigg) \ \ \ \ \  \\text{ where  } r^2 = \sum_{i=1}^d \\frac{ (x_i-x^\prime_i)^2}{\ell_i^2}

    where \ell_i is the lengthscale, \sigma^2 the variance and d the dimensionality of the input.

    :param input_dim: the number of input dimensions
    :type input_dim: int
    :param variance: the variance of the kernel
    :type variance: float
    :param lengthscale: the vector of lengthscale of the kernel
    :type lengthscale: array or list of the appropriate size (or float if there is only one lengthscale parameter)
    :param ARD: Auto Relevance Determination. If equal to "False", the kernel is isotropic (ie. one single lengthscale parameter \ell), otherwise there is one lengthscale parameter per dimension.
    :type ARD: Boolean
    :rtype: kernel object

    .. Note: this object implements both the ARD and 'spherical' version of the function
    """

    def __init__(self, input_dim, variance=1., lengthscale=None, ARD=False):
        self.input_dim = input_dim
        self.name = 'rbf'
        self.ARD = ARD
        if not ARD:
            self.Nparam = 2
            if lengthscale is not None:
                lengthscale = np.asarray(lengthscale)
                assert lengthscale.size == 1, "Only one lengthscale needed for non-ARD kernel"
            else:
                lengthscale = np.ones(1)
        else:
            self.Nparam = self.input_dim + 1
            if lengthscale is not None:
                lengthscale = np.asarray(lengthscale)
                assert lengthscale.size == self.input_dim, "bad number of lengthscales"
            else:
                lengthscale = np.ones(self.input_dim)

        self._set_params(np.hstack((variance, lengthscale.flatten())))

        # initialize cache
        self._Z, self._mu, self._S = np.empty(shape=(3, 1))
        self._X, self._X2, self._params = np.empty(shape=(3, 1))

        # a set of optional args to pass to weave
        self.weave_options = {'headers'           : ['<omp.h>'],
                         'extra_compile_args': ['-fopenmp -O3'], # -march=native'],
                         'extra_link_args'   : ['-lgomp']}



    def _get_params(self):
        return np.hstack((self.variance, self.lengthscale))

    def _set_params(self, x):
        assert x.size == (self.Nparam)
        self.variance = x[0]
        self.lengthscale = x[1:]
        self.lengthscale2 = np.square(self.lengthscale)
        # reset cached results
        self._X, self._X2, self._params = np.empty(shape=(3, 1))
        self._Z, self._mu, self._S = np.empty(shape=(3, 1)) # cached versions of Z,mu,S

    def _get_param_names(self):
        if self.Nparam == 2:
            return ['variance', 'lengthscale']
        else:
            return ['variance'] + ['lengthscale_%i' % i for i in range(self.lengthscale.size)]

    def K(self, X, X2, target):
        self._K_computations(X, X2)
        target += self.variance * self._K_dvar

    def Kdiag(self, X, target):
        np.add(target, self.variance, target)

    def dK_dtheta(self, dL_dK, X, X2, target):
        self._K_computations(X, X2)
        target[0] += np.sum(self._K_dvar * dL_dK)
        if self.ARD:
            dvardLdK = self._K_dvar * dL_dK
            var_len3 = self.variance / np.power(self.lengthscale, 3)
            if X2 is None:
                # save computation for the symmetrical case
                dvardLdK += dvardLdK.T
                code = """
                int q,i,j;
                double tmp;
                for(q=0; q<input_dim; q++){
                  tmp = 0;
                  for(i=0; i<N; i++){
                    for(j=0; j<i; j++){
                      tmp += (X(i,q)-X(j,q))*(X(i,q)-X(j,q))*dvardLdK(i,j);
                    }
                  }
                  target(q+1) += var_len3(q)*tmp;
                }
                """
                N, num_inducing, input_dim = X.shape[0], X.shape[0], self.input_dim
            else:
                code = """
                int q,i,j;
                double tmp;
                for(q=0; q<input_dim; q++){
                  tmp = 0;
                  for(i=0; i<N; i++){
                    for(j=0; j<num_inducing; j++){
                      tmp += (X(i,q)-X2(j,q))*(X(i,q)-X2(j,q))*dvardLdK(i,j);
                    }
                  }
                  target(q+1) += var_len3(q)*tmp;
                }
                """
<<<<<<< HEAD
                N, num_inducing, input_dim = X.shape[0], X2.shape[0], self.input_dim
            #[np.add(target[1+q:2+q],var_len3[q]*np.sum(dvardLdK*np.square(X[:,q][:,None]-X2[:,q][None,:])),target[1+q:2+q]) for q in range(self.input_dim)]
            weave.inline(code, arg_names=['N','num_inducing','input_dim','X','X2','target','dvardLdK','var_len3'],
                 type_converters=weave.converters.blitz,**self.weave_options)
=======
                N, M, input_dim = X.shape[0], X2.shape[0], self.input_dim
            # [np.add(target[1+q:2+q],var_len3[q]*np.sum(dvardLdK*np.square(X[:,q][:,None]-X2[:,q][None,:])),target[1+q:2+q]) for q in range(self.input_dim)]
            weave.inline(code, arg_names=['N', 'M', 'input_dim', 'X', 'X2', 'target', 'dvardLdK', 'var_len3'],
                 type_converters=weave.converters.blitz, **self.weave_options)
>>>>>>> 35c2a8b5
        else:
            target[1] += (self.variance / self.lengthscale) * np.sum(self._K_dvar * self._K_dist2 * dL_dK)

    def dKdiag_dtheta(self, dL_dKdiag, X, target):
        # NB: derivative of diagonal elements wrt lengthscale is 0
        target[0] += np.sum(dL_dKdiag)

    def dK_dX(self, dL_dK, X, X2, target):
        self._K_computations(X, X2)
        _K_dist = X[:, None, :] - X2[None, :, :] # don't cache this in _K_computations because it is high memory. If this function is being called, chances are we're not in the high memory arena.
        dK_dX = (-self.variance / self.lengthscale2) * np.transpose(self._K_dvar[:, :, np.newaxis] * _K_dist, (1, 0, 2))
        target += np.sum(dK_dX * dL_dK.T[:, :, None], 0)

    def dKdiag_dX(self, dL_dKdiag, X, target):
        pass


    #---------------------------------------#
    #             PSI statistics            #
    #---------------------------------------#

    def psi0(self, Z, mu, S, target):
        target += self.variance

    def dpsi0_dtheta(self, dL_dpsi0, Z, mu, S, target):
        target[0] += np.sum(dL_dpsi0)

    def dpsi0_dmuS(self, dL_dpsi0, Z, mu, S, target_mu, target_S):
        pass

    def psi1(self, Z, mu, S, target):
        self._psi_computations(Z, mu, S)
        target += self._psi1

    def dpsi1_dtheta(self, dL_dpsi1, Z, mu, S, target):
        self._psi_computations(Z, mu, S)
        denom_deriv = S[:, None, :] / (self.lengthscale ** 3 + self.lengthscale * S[:, None, :])
        d_length = self._psi1[:, :, None] * (self.lengthscale * np.square(self._psi1_dist / (self.lengthscale2 + S[:, None, :])) + denom_deriv)
        target[0] += np.sum(dL_dpsi1 * self._psi1 / self.variance)
        dpsi1_dlength = d_length * dL_dpsi1[:, :, None]
        if not self.ARD:
            target[1] += dpsi1_dlength.sum()
        else:
            target[1:] += dpsi1_dlength.sum(0).sum(0)

    def dpsi1_dZ(self, dL_dpsi1, Z, mu, S, target):
        self._psi_computations(Z, mu, S)
        denominator = (self.lengthscale2 * (self._psi1_denom))
        dpsi1_dZ = -self._psi1[:, :, None] * ((self._psi1_dist / denominator))
        target += np.sum(dL_dpsi1.T[:, :, None] * dpsi1_dZ, 0)

    def dpsi1_dmuS(self, dL_dpsi1, Z, mu, S, target_mu, target_S):
        self._psi_computations(Z, mu, S)
        tmp = self._psi1[:, :, None] / self.lengthscale2 / self._psi1_denom
        target_mu += np.sum(dL_dpsi1.T[:, :, None] * tmp * self._psi1_dist, 1)
        target_S += np.sum(dL_dpsi1.T[:, :, None] * 0.5 * tmp * (self._psi1_dist_sq - 1), 1)

    def psi2(self, Z, mu, S, target):
        self._psi_computations(Z, mu, S)
        target += self._psi2

<<<<<<< HEAD
    def dpsi2_dtheta(self,dL_dpsi2,Z,mu,S,target):
        """Shape N,num_inducing,num_inducing,Ntheta"""
        self._psi_computations(Z,mu,S)
        d_var = 2.*self._psi2/self.variance
        d_length = 2.*self._psi2[:,:,:,None]*(self._psi2_Zdist_sq*self._psi2_denom + self._psi2_mudist_sq + S[:,None,None,:]/self.lengthscale2)/(self.lengthscale*self._psi2_denom)
=======
    def dpsi2_dtheta(self, dL_dpsi2, Z, mu, S, target):
        """Shape N,M,M,Ntheta"""
        self._psi_computations(Z, mu, S)
        d_var = 2.*self._psi2 / self.variance
        d_length = 2.*self._psi2[:, :, :, None] * (self._psi2_Zdist_sq * self._psi2_denom + self._psi2_mudist_sq + S[:, None, None, :] / self.lengthscale2) / (self.lengthscale * self._psi2_denom)
>>>>>>> 35c2a8b5

        target[0] += np.sum(dL_dpsi2 * d_var)
        dpsi2_dlength = d_length * dL_dpsi2[:, :, :, None]
        if not self.ARD:
            target[1] += dpsi2_dlength.sum()
        else:
            target[1:] += dpsi2_dlength.sum(0).sum(0).sum(0)

<<<<<<< HEAD
    def dpsi2_dZ(self,dL_dpsi2,Z,mu,S,target):
        self._psi_computations(Z,mu,S)
        term1 = self._psi2_Zdist/self.lengthscale2 # num_inducing, num_inducing, input_dim
        term2 = self._psi2_mudist/self._psi2_denom/self.lengthscale2 # N, num_inducing, num_inducing, input_dim
        dZ = self._psi2[:,:,:,None] * (term1[None] + term2)
        target += (dL_dpsi2[:,:,:,None]*dZ).sum(0).sum(0)

    def dpsi2_dmuS(self,dL_dpsi2,Z,mu,S,target_mu,target_S):
        """Think N,num_inducing,num_inducing,input_dim """
        self._psi_computations(Z,mu,S)
        tmp = self._psi2[:,:,:,None]/self.lengthscale2/self._psi2_denom
        target_mu += -2.*(dL_dpsi2[:,:,:,None]*tmp*self._psi2_mudist).sum(1).sum(1)
        target_S += (dL_dpsi2[:,:,:,None]*tmp*(2.*self._psi2_mudist_sq-1)).sum(1).sum(1)
=======
    def dpsi2_dZ(self, dL_dpsi2, Z, mu, S, target):
        self._psi_computations(Z, mu, S)
        term1 = self._psi2_Zdist / self.lengthscale2 # M, M, input_dim
        term2 = self._psi2_mudist / self._psi2_denom / self.lengthscale2 # N, M, M, input_dim
        dZ = self._psi2[:, :, :, None] * (term1[None] + term2)
        target += (dL_dpsi2[:, :, :, None] * dZ).sum(0).sum(0)

    def dpsi2_dmuS(self, dL_dpsi2, Z, mu, S, target_mu, target_S):
        """Think N,M,M,input_dim """
        self._psi_computations(Z, mu, S)
        tmp = self._psi2[:, :, :, None] / self.lengthscale2 / self._psi2_denom
        target_mu += -2.*(dL_dpsi2[:, :, :, None] * tmp * self._psi2_mudist).sum(1).sum(1)
        target_S += (dL_dpsi2[:, :, :, None] * tmp * (2.*self._psi2_mudist_sq - 1)).sum(1).sum(1)
>>>>>>> 35c2a8b5


    #---------------------------------------#
    #            Precomputations            #
    #---------------------------------------#

    def _K_computations(self, X, X2):
        if not (np.array_equal(X, self._X) and np.array_equal(X2, self._X2) and np.array_equal(self._params , self._get_params())):
            self._X = X.copy()
            self._params == self._get_params().copy()
            if X2 is None:
                self._X2 = None
                X = X / self.lengthscale
                Xsquare = np.sum(np.square(X), 1)
                self._K_dist2 = -2.*tdot(X) + (Xsquare[:, None] + Xsquare[None, :])
            else:
                self._X2 = X2.copy()
                X = X / self.lengthscale
                X2 = X2 / self.lengthscale
                self._K_dist2 = -2.*np.dot(X, X2.T) + (np.sum(np.square(X), 1)[:, None] + np.sum(np.square(X2), 1)[None, :])
            self._K_dvar = np.exp(-0.5 * self._K_dist2)

    def _psi_computations(self, Z, mu, S):
        # here are the "statistics" for psi1 and psi2
        if not np.array_equal(Z, self._Z):
<<<<<<< HEAD
            #Z has changed, compute Z specific stuff
            self._psi2_Zhat = 0.5*(Z[:,None,:] +Z[None,:,:]) # num_inducing,num_inducing,input_dim
            self._psi2_Zdist = 0.5*(Z[:,None,:]-Z[None,:,:]) # num_inducing,num_inducing,input_dim
            self._psi2_Zdist_sq = np.square(self._psi2_Zdist/self.lengthscale) # num_inducing,num_inducing,input_dim
            self._Z = Z

        if not (np.array_equal(Z, self._Z) and np.array_equal(mu, self._mu) and np.array_equal(S, self._S)):
            #something's changed. recompute EVERYTHING

            #psi1
            self._psi1_denom = S[:,None,:]/self.lengthscale2 + 1.
            self._psi1_dist = Z[None,:,:]-mu[:,None,:]
            self._psi1_dist_sq = np.square(self._psi1_dist)/self.lengthscale2/self._psi1_denom
            self._psi1_exponent = -0.5*np.sum(self._psi1_dist_sq+np.log(self._psi1_denom),-1)
            self._psi1 = self.variance*np.exp(self._psi1_exponent)

            #psi2
            self._psi2_denom = 2.*S[:,None,None,:]/self.lengthscale2+1. # N,num_inducing,num_inducing,input_dim
            self._psi2_mudist, self._psi2_mudist_sq, self._psi2_exponent, _ = self.weave_psi2(mu,self._psi2_Zhat)
            #self._psi2_mudist = mu[:,None,None,:]-self._psi2_Zhat #N,num_inducing,num_inducing,input_dim
            #self._psi2_mudist_sq = np.square(self._psi2_mudist)/(self.lengthscale2*self._psi2_denom)
            #self._psi2_exponent = np.sum(-self._psi2_Zdist_sq -self._psi2_mudist_sq -0.5*np.log(self._psi2_denom),-1) #N,num_inducing,num_inducing
            self._psi2 = np.square(self.variance)*np.exp(self._psi2_exponent) # N,num_inducing,num_inducing

            #store matrices for caching
            self._Z, self._mu, self._S = Z, mu,S

    def weave_psi2(self,mu,Zhat):
        N,input_dim = mu.shape
        num_inducing = Zhat.shape[0]

        mudist = np.empty((N,num_inducing,num_inducing,input_dim))
        mudist_sq = np.empty((N,num_inducing,num_inducing,input_dim))
        psi2_exponent = np.zeros((N,num_inducing,num_inducing))
        psi2 = np.empty((N,num_inducing,num_inducing))
=======
            # Z has changed, compute Z specific stuff
            self._psi2_Zhat = 0.5 * (Z[:, None, :] + Z[None, :, :]) # M,M,input_dim
            self._psi2_Zdist = 0.5 * (Z[:, None, :] - Z[None, :, :]) # M,M,input_dim
            self._psi2_Zdist_sq = np.square(self._psi2_Zdist / self.lengthscale) # M,M,input_dim
            self._Z = Z

        if not (np.array_equal(Z, self._Z) and np.array_equal(mu, self._mu) and np.array_equal(S, self._S)):
            # something's changed. recompute EVERYTHING

            # psi1
            self._psi1_denom = S[:, None, :] / self.lengthscale2 + 1.
            self._psi1_dist = Z[None, :, :] - mu[:, None, :]
            self._psi1_dist_sq = np.square(self._psi1_dist) / self.lengthscale2 / self._psi1_denom
            self._psi1_exponent = -0.5 * np.sum(self._psi1_dist_sq + np.log(self._psi1_denom), -1)
            self._psi1 = self.variance * np.exp(self._psi1_exponent)

            # psi2
            self._psi2_denom = 2.*S[:, None, None, :] / self.lengthscale2 + 1. # N,M,M,input_dim
            self._psi2_mudist, self._psi2_mudist_sq, self._psi2_exponent, _ = self.weave_psi2(mu, self._psi2_Zhat)
            # self._psi2_mudist = mu[:,None,None,:]-self._psi2_Zhat #N,M,M,input_dim
            # self._psi2_mudist_sq = np.square(self._psi2_mudist)/(self.lengthscale2*self._psi2_denom)
            # self._psi2_exponent = np.sum(-self._psi2_Zdist_sq -self._psi2_mudist_sq -0.5*np.log(self._psi2_denom),-1) #N,M,M
            self._psi2 = np.square(self.variance) * np.exp(self._psi2_exponent) # N,M,M

            # store matrices for caching
            self._Z, self._mu, self._S = Z, mu, S

    def weave_psi2(self, mu, Zhat):
        N, input_dim = mu.shape
        M = Zhat.shape[0]

        mudist = np.empty((N, M, M, input_dim))
        mudist_sq = np.empty((N, M, M, input_dim))
        psi2_exponent = np.zeros((N, M, M))
        psi2 = np.empty((N, M, M))
>>>>>>> 35c2a8b5

        psi2_Zdist_sq = self._psi2_Zdist_sq
        _psi2_denom = self._psi2_denom.squeeze().reshape(N, self.input_dim)
        half_log_psi2_denom = 0.5 * np.log(self._psi2_denom).squeeze().reshape(N, self.input_dim)
        variance_sq = float(np.square(self.variance))
        if self.ARD:
            lengthscale2 = self.lengthscale2
        else:
            lengthscale2 = np.ones(input_dim) * self.lengthscale2
        code = """
        double tmp;

        #pragma omp parallel for private(tmp)
        for (int n=0; n<N; n++){
            for (int m=0; m<num_inducing; m++){
               for (int mm=0; mm<(m+1); mm++){
                   for (int q=0; q<input_dim; q++){
                       //compute mudist
                       tmp = mu(n,q) - Zhat(m,mm,q);
                       mudist(n,m,mm,q) = tmp;
                       mudist(n,mm,m,q) = tmp;

                       //now mudist_sq
                       tmp = tmp*tmp/lengthscale2(q)/_psi2_denom(n,q);
                       mudist_sq(n,m,mm,q) = tmp;
                       mudist_sq(n,mm,m,q) = tmp;

                       //now psi2_exponent
                       tmp = -psi2_Zdist_sq(m,mm,q) - tmp - half_log_psi2_denom(n,q);
                       psi2_exponent(n,mm,m) += tmp;
                       if (m !=mm){
                           psi2_exponent(n,m,mm) += tmp;
                       }
                   //psi2 would be computed like this, but np is faster
                   //tmp = variance_sq*exp(psi2_exponent(n,m,mm));
                   //psi2(n,m,mm) = tmp;
                   //psi2(n,mm,m) = tmp;
                   }
                }
            }
        }

        """

        support_code = """
        #include <omp.h>
        #include <math.h>
        """
        weave.inline(code, support_code=support_code, libraries=['gomp'],
<<<<<<< HEAD
                     arg_names=['N','num_inducing','input_dim','mu','Zhat','mudist_sq','mudist','lengthscale2','_psi2_denom','psi2_Zdist_sq','psi2_exponent','half_log_psi2_denom','psi2','variance_sq'],
                     type_converters=weave.converters.blitz,**self.weave_options)
=======
                     arg_names=['N', 'M', 'input_dim', 'mu', 'Zhat', 'mudist_sq', 'mudist', 'lengthscale2', '_psi2_denom', 'psi2_Zdist_sq', 'psi2_exponent', 'half_log_psi2_denom', 'psi2', 'variance_sq'],
                     type_converters=weave.converters.blitz, **self.weave_options)
>>>>>>> 35c2a8b5

        return mudist, mudist_sq, psi2_exponent, psi2<|MERGE_RESOLUTION|>--- conflicted
+++ resolved
@@ -125,17 +125,10 @@
                   target(q+1) += var_len3(q)*tmp;
                 }
                 """
-<<<<<<< HEAD
                 N, num_inducing, input_dim = X.shape[0], X2.shape[0], self.input_dim
-            #[np.add(target[1+q:2+q],var_len3[q]*np.sum(dvardLdK*np.square(X[:,q][:,None]-X2[:,q][None,:])),target[1+q:2+q]) for q in range(self.input_dim)]
+            # [np.add(target[1+q:2+q],var_len3[q]*np.sum(dvardLdK*np.square(X[:,q][:,None]-X2[:,q][None,:])),target[1+q:2+q]) for q in range(self.input_dim)]
             weave.inline(code, arg_names=['N','num_inducing','input_dim','X','X2','target','dvardLdK','var_len3'],
-                 type_converters=weave.converters.blitz,**self.weave_options)
-=======
-                N, M, input_dim = X.shape[0], X2.shape[0], self.input_dim
-            # [np.add(target[1+q:2+q],var_len3[q]*np.sum(dvardLdK*np.square(X[:,q][:,None]-X2[:,q][None,:])),target[1+q:2+q]) for q in range(self.input_dim)]
-            weave.inline(code, arg_names=['N', 'M', 'input_dim', 'X', 'X2', 'target', 'dvardLdK', 'var_len3'],
                  type_converters=weave.converters.blitz, **self.weave_options)
->>>>>>> 35c2a8b5
         else:
             target[1] += (self.variance / self.lengthscale) * np.sum(self._K_dvar * self._K_dist2 * dL_dK)
 
@@ -197,19 +190,11 @@
         self._psi_computations(Z, mu, S)
         target += self._psi2
 
-<<<<<<< HEAD
-    def dpsi2_dtheta(self,dL_dpsi2,Z,mu,S,target):
+    def dpsi2_dtheta(self, dL_dpsi2, Z, mu, S, target):
         """Shape N,num_inducing,num_inducing,Ntheta"""
-        self._psi_computations(Z,mu,S)
-        d_var = 2.*self._psi2/self.variance
-        d_length = 2.*self._psi2[:,:,:,None]*(self._psi2_Zdist_sq*self._psi2_denom + self._psi2_mudist_sq + S[:,None,None,:]/self.lengthscale2)/(self.lengthscale*self._psi2_denom)
-=======
-    def dpsi2_dtheta(self, dL_dpsi2, Z, mu, S, target):
-        """Shape N,M,M,Ntheta"""
         self._psi_computations(Z, mu, S)
         d_var = 2.*self._psi2 / self.variance
         d_length = 2.*self._psi2[:, :, :, None] * (self._psi2_Zdist_sq * self._psi2_denom + self._psi2_mudist_sq + S[:, None, None, :] / self.lengthscale2) / (self.lengthscale * self._psi2_denom)
->>>>>>> 35c2a8b5
 
         target[0] += np.sum(dL_dpsi2 * d_var)
         dpsi2_dlength = d_length * dL_dpsi2[:, :, :, None]
@@ -218,36 +203,19 @@
         else:
             target[1:] += dpsi2_dlength.sum(0).sum(0).sum(0)
 
-<<<<<<< HEAD
-    def dpsi2_dZ(self,dL_dpsi2,Z,mu,S,target):
-        self._psi_computations(Z,mu,S)
-        term1 = self._psi2_Zdist/self.lengthscale2 # num_inducing, num_inducing, input_dim
-        term2 = self._psi2_mudist/self._psi2_denom/self.lengthscale2 # N, num_inducing, num_inducing, input_dim
-        dZ = self._psi2[:,:,:,None] * (term1[None] + term2)
-        target += (dL_dpsi2[:,:,:,None]*dZ).sum(0).sum(0)
-
-    def dpsi2_dmuS(self,dL_dpsi2,Z,mu,S,target_mu,target_S):
-        """Think N,num_inducing,num_inducing,input_dim """
-        self._psi_computations(Z,mu,S)
-        tmp = self._psi2[:,:,:,None]/self.lengthscale2/self._psi2_denom
-        target_mu += -2.*(dL_dpsi2[:,:,:,None]*tmp*self._psi2_mudist).sum(1).sum(1)
-        target_S += (dL_dpsi2[:,:,:,None]*tmp*(2.*self._psi2_mudist_sq-1)).sum(1).sum(1)
-=======
     def dpsi2_dZ(self, dL_dpsi2, Z, mu, S, target):
         self._psi_computations(Z, mu, S)
-        term1 = self._psi2_Zdist / self.lengthscale2 # M, M, input_dim
-        term2 = self._psi2_mudist / self._psi2_denom / self.lengthscale2 # N, M, M, input_dim
+        term1 = self._psi2_Zdist / self.lengthscale2 # num_inducing, num_inducing, input_dim
+        term2 = self._psi2_mudist / self._psi2_denom / self.lengthscale2 # N, num_inducing, num_inducing, input_dim
         dZ = self._psi2[:, :, :, None] * (term1[None] + term2)
         target += (dL_dpsi2[:, :, :, None] * dZ).sum(0).sum(0)
 
     def dpsi2_dmuS(self, dL_dpsi2, Z, mu, S, target_mu, target_S):
-        """Think N,M,M,input_dim """
+        """Think N,num_inducing,num_inducing,input_dim """
         self._psi_computations(Z, mu, S)
         tmp = self._psi2[:, :, :, None] / self.lengthscale2 / self._psi2_denom
         target_mu += -2.*(dL_dpsi2[:, :, :, None] * tmp * self._psi2_mudist).sum(1).sum(1)
         target_S += (dL_dpsi2[:, :, :, None] * tmp * (2.*self._psi2_mudist_sq - 1)).sum(1).sum(1)
->>>>>>> 35c2a8b5
-
 
     #---------------------------------------#
     #            Precomputations            #
@@ -272,7 +240,6 @@
     def _psi_computations(self, Z, mu, S):
         # here are the "statistics" for psi1 and psi2
         if not np.array_equal(Z, self._Z):
-<<<<<<< HEAD
             #Z has changed, compute Z specific stuff
             self._psi2_Zhat = 0.5*(Z[:,None,:] +Z[None,:,:]) # num_inducing,num_inducing,input_dim
             self._psi2_Zdist = 0.5*(Z[:,None,:]-Z[None,:,:]) # num_inducing,num_inducing,input_dim
@@ -308,43 +275,6 @@
         mudist_sq = np.empty((N,num_inducing,num_inducing,input_dim))
         psi2_exponent = np.zeros((N,num_inducing,num_inducing))
         psi2 = np.empty((N,num_inducing,num_inducing))
-=======
-            # Z has changed, compute Z specific stuff
-            self._psi2_Zhat = 0.5 * (Z[:, None, :] + Z[None, :, :]) # M,M,input_dim
-            self._psi2_Zdist = 0.5 * (Z[:, None, :] - Z[None, :, :]) # M,M,input_dim
-            self._psi2_Zdist_sq = np.square(self._psi2_Zdist / self.lengthscale) # M,M,input_dim
-            self._Z = Z
-
-        if not (np.array_equal(Z, self._Z) and np.array_equal(mu, self._mu) and np.array_equal(S, self._S)):
-            # something's changed. recompute EVERYTHING
-
-            # psi1
-            self._psi1_denom = S[:, None, :] / self.lengthscale2 + 1.
-            self._psi1_dist = Z[None, :, :] - mu[:, None, :]
-            self._psi1_dist_sq = np.square(self._psi1_dist) / self.lengthscale2 / self._psi1_denom
-            self._psi1_exponent = -0.5 * np.sum(self._psi1_dist_sq + np.log(self._psi1_denom), -1)
-            self._psi1 = self.variance * np.exp(self._psi1_exponent)
-
-            # psi2
-            self._psi2_denom = 2.*S[:, None, None, :] / self.lengthscale2 + 1. # N,M,M,input_dim
-            self._psi2_mudist, self._psi2_mudist_sq, self._psi2_exponent, _ = self.weave_psi2(mu, self._psi2_Zhat)
-            # self._psi2_mudist = mu[:,None,None,:]-self._psi2_Zhat #N,M,M,input_dim
-            # self._psi2_mudist_sq = np.square(self._psi2_mudist)/(self.lengthscale2*self._psi2_denom)
-            # self._psi2_exponent = np.sum(-self._psi2_Zdist_sq -self._psi2_mudist_sq -0.5*np.log(self._psi2_denom),-1) #N,M,M
-            self._psi2 = np.square(self.variance) * np.exp(self._psi2_exponent) # N,M,M
-
-            # store matrices for caching
-            self._Z, self._mu, self._S = Z, mu, S
-
-    def weave_psi2(self, mu, Zhat):
-        N, input_dim = mu.shape
-        M = Zhat.shape[0]
-
-        mudist = np.empty((N, M, M, input_dim))
-        mudist_sq = np.empty((N, M, M, input_dim))
-        psi2_exponent = np.zeros((N, M, M))
-        psi2 = np.empty((N, M, M))
->>>>>>> 35c2a8b5
 
         psi2_Zdist_sq = self._psi2_Zdist_sq
         _psi2_denom = self._psi2_denom.squeeze().reshape(N, self.input_dim)
@@ -394,12 +324,7 @@
         #include <math.h>
         """
         weave.inline(code, support_code=support_code, libraries=['gomp'],
-<<<<<<< HEAD
                      arg_names=['N','num_inducing','input_dim','mu','Zhat','mudist_sq','mudist','lengthscale2','_psi2_denom','psi2_Zdist_sq','psi2_exponent','half_log_psi2_denom','psi2','variance_sq'],
-                     type_converters=weave.converters.blitz,**self.weave_options)
-=======
-                     arg_names=['N', 'M', 'input_dim', 'mu', 'Zhat', 'mudist_sq', 'mudist', 'lengthscale2', '_psi2_denom', 'psi2_Zdist_sq', 'psi2_exponent', 'half_log_psi2_denom', 'psi2', 'variance_sq'],
                      type_converters=weave.converters.blitz, **self.weave_options)
->>>>>>> 35c2a8b5
 
         return mudist, mudist_sq, psi2_exponent, psi2