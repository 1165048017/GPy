# Copyright (c) 2012-2014, GPy authors (see AUTHORS.txt).
# Licensed under the BSD 3-clause license (see LICENSE.txt)


from .. import likelihoods
from ..inference import optimization
from ..util.misc import opt_wrapper
from parameterization import Parameterized
import multiprocessing as mp
import numpy as np
from numpy.linalg.linalg import LinAlgError
import itertools
# import numdifftools as ndt

class Model(Parameterized):
    _fail_count = 0  # Count of failed optimization steps (see objective)
    _allowed_failures = 10  # number of allowed failures

    def __init__(self, name):
        super(Model, self).__init__(name)  # Parameterized.__init__(self)
        self.optimization_runs = []
        self.sampling_runs = []
        self.preferred_optimizer = 'bfgs'
        from .parameterization.ties_and_remappings import Tie
        self.tie = Tie()
        self.link_parameter(self.tie, -1)
        self.add_observer(self.tie, self.tie._parameters_changed_notification, priority=-500)

    def log_likelihood(self):
        raise NotImplementedError, "this needs to be implemented to use the model class"
    def _log_likelihood_gradients(self):
        return self.gradient

    def optimize_restarts(self, num_restarts=10, robust=False, verbose=True, parallel=False, num_processes=None, **kwargs):
        """
        Perform random restarts of the model, and set the model to the best
        seen solution.

        If the robust flag is set, exceptions raised during optimizations will
        be handled silently.  If _all_ runs fail, the model is reset to the
        existing parameter values.

        **Notes**

        :param num_restarts: number of restarts to use (default 10)
        :type num_restarts: int
        :param robust: whether to handle exceptions silently or not (default False)
        :type robust: bool
        :param parallel: whether to run each restart as a separate process. It relies on the multiprocessing module.
        :type parallel: bool
        :param num_processes: number of workers in the multiprocessing pool
        :type numprocesses: int

        \*\*kwargs are passed to the optimizer. They can be:

        :param max_f_eval: maximum number of function evaluations
        :type max_f_eval: int
        :param max_iters: maximum number of iterations
        :type max_iters: int
        :param messages: whether to display during optimisation
        :type messages: bool

        .. note:: If num_processes is None, the number of workes in the
        multiprocessing pool is automatically set to the number of processors
        on the current machine.

        """
        initial_parameters = self.optimizer_array.copy()

        if parallel:
            try:
                jobs = []
                pool = mp.Pool(processes=num_processes)
                for i in range(num_restarts):
                    self.randomize()
                    job = pool.apply_async(opt_wrapper, args=(self,), kwds=kwargs)
                    jobs.append(job)

                pool.close()  # signal that no more data coming in
                pool.join()  # wait for all the tasks to complete
            except KeyboardInterrupt:
                print "Ctrl+c received, terminating and joining pool."
                pool.terminate()
                pool.join()

        for i in range(num_restarts):
            try:
                if not parallel:
                    self.randomize()
                    self.optimize(**kwargs)
                else:
                    self.optimization_runs.append(jobs[i].get())

                if verbose:
                    print("Optimization restart {0}/{1}, f = {2}".format(i + 1, num_restarts, self.optimization_runs[-1].f_opt))
            except Exception as e:
                if robust:
                    print("Warning - optimization restart {0}/{1} failed".format(i + 1, num_restarts))
                else:
                    raise e

        if len(self.optimization_runs):
            i = np.argmin([o.f_opt for o in self.optimization_runs])
            self.optimizer_array = self.optimization_runs[i].x_opt
        else:
            self.optimizer_array = initial_parameters

<<<<<<< HEAD
    def ensure_default_constraints(self):
=======
    def ensure_default_constraints(self, warning=True):
>>>>>>> 4fd05439
        """
        Ensure that any variables which should clearly be positive
        have been constrained somehow. The method performs a regular
        expression search on parameter names looking for the terms
        'variance', 'lengthscale', 'precision' and 'kappa'. If any of
        these terms are present in the name the parameter is
        constrained positive.

        DEPRECATED.
        """
<<<<<<< HEAD
        positive_strings = ['variance', 'lengthscale', 'precision', 'decay', 'kappa']
        # param_names = self._get_param_names()
        currently_constrained = self.all_constrained_indices()
        to_make_positive = []
        for s in positive_strings:
            for i in self.grep_param_names(".*" + s):
                if not (i in currently_constrained):
                    to_make_positive.append(i)
        if len(to_make_positive):
            self.constrain_positive(np.asarray(to_make_positive))

    def objective_function(self, x):
        """
        The objective function passed to the optimizer. It combines
        the likelihood and the priors.
=======
        raise DeprecationWarning, 'parameters now have default constraints'

    def objective_function(self):
        """
        The objective function for the given algorithm.

        This function is the true objective, which wants to be minimized.
        Note that all parameters are already set and in place, so you just need
        to return the objective function here.

        For probabilistic models this is the negative log_likelihood
        (including the MAP prior), so we return it here. If your model is not
        probabilistic, just return your objective to minimize here!
        """
        return -float(self.log_likelihood()) - self.log_prior()

    def objective_function_gradients(self):
        """
        The gradients for the objective function for the given algorithm.
        The gradients are w.r.t. the *negative* objective function, as
        this framework works with *negative* log-likelihoods as a default.

        You can find the gradient for the parameters in self.gradient at all times.
        This is the place, where gradients get stored for parameters.

        This function is the true objective, which wants to be minimized.
        Note that all parameters are already set and in place, so you just need
        to return the gradient here.

        For probabilistic models this is the gradient of the negative log_likelihood
        (including the MAP prior), so we return it here. If your model is not
        probabilistic, just return your *negative* gradient here!
        """
        return -(self._log_likelihood_gradients() + self._log_prior_gradients())

    def _grads(self, x):
        """
        Gets the gradients from the likelihood and the priors.
>>>>>>> 4fd05439

        Failures are handled robustly. The algorithm will try several times to
        return the gradients, and will raise the original exception if
        the objective cannot be computed.

        :param x: the parameters of the model.
        :type x: np.array
        """
        try:
            # self._set_params_transformed(x)
            self.optimizer_array = x
            obj_grads = self._transform_gradients(self.objective_function_gradients())
            self._fail_count = 0
        except (LinAlgError, ZeroDivisionError, ValueError):
            if self._fail_count >= self._allowed_failures:
                raise
            self._fail_count += 1
            obj_grads = np.clip(self._transform_gradients(self.objective_function_gradients()), -1e100, 1e100)
        return obj_grads

    def _objective(self, x):
        """
        The objective function passed to the optimizer. It combines
        the likelihood and the priors.

        Failures are handled robustly. The algorithm will try several times to
        return the objective, and will raise the original exception if
        the objective cannot be computed.

        :param x: the parameters of the model.
        :parameter type: np.array
        """
        try:
            self.optimizer_array = x
            obj = self.objective_function()
            self._fail_count = 0
        except (LinAlgError, ZeroDivisionError, ValueError):
            if self._fail_count >= self._allowed_failures:
                raise
            self._fail_count += 1
            return np.inf
        return obj

    def _objective_grads(self, x):
        try:
            self.optimizer_array = x
            obj_f, obj_grads = self.objective_function(), self._transform_gradients(self.objective_function_gradients())
            self._fail_count = 0
        except (LinAlgError, ZeroDivisionError, ValueError):
            if self._fail_count >= self._allowed_failures:
                raise
            self._fail_count += 1
            obj_f = np.inf
            obj_grads = np.clip(self._transform_gradients(self.objective_function_gradients()), -1e100, 1e100)
        return obj_f, obj_grads

    def optimize(self, optimizer=None, start=None, **kwargs):
        """
        Optimize the model using self.log_likelihood and self.log_likelihood_gradient, as well as self.priors.

        kwargs are passed to the optimizer. They can be:

        :param max_f_eval: maximum number of function evaluations
        :type max_f_eval: int
        :messages: whether to display during optimisation
        :type messages: bool
        :param optimizer: which optimizer to use (defaults to self.preferred optimizer)
        :type optimizer: string

        Valid optimizers are:
          - 'scg': scaled conjugate gradient method, recommended for stability.
                   See also GPy.inference.optimization.scg
          - 'fmin_tnc': truncated Newton method (see scipy.optimize.fmin_tnc)
          - 'simplex': the Nelder-Mead simplex method (see scipy.optimize.fmin),
          - 'lbfgsb': the l-bfgs-b method (see scipy.optimize.fmin_l_bfgs_b),
          - 'sgd': stochastic gradient decsent (see scipy.optimize.sgd). For experts only!


        """
        if self.is_fixed:
            print 'nothing to optimize'
        if self.size == 0:
            print 'nothing to optimize'

        if not self.update_model():
            print "setting updates on again"
            self.update_model(True)

        if start == None:
            start = self.optimizer_array

        if optimizer is None:
            optimizer = self.preferred_optimizer

        if isinstance(optimizer, optimization.Optimizer):
            opt = optimizer
            opt.model = self
        else:
            optimizer = optimization.get_optimizer(optimizer)
            opt = optimizer(start, model=self, **kwargs)

        opt.run(f_fp=self._objective_grads, f=self._objective, fp=self._grads)

        self.optimization_runs.append(opt)

        self.optimizer_array = opt.x_opt

    def optimize_SGD(self, momentum=0.1, learning_rate=0.01, iterations=20, **kwargs):
        # assert self.Y.shape[1] > 1, "SGD only works with D > 1"
        sgd = SGD.StochasticGD(self, iterations, learning_rate, momentum, **kwargs)  # @UndefinedVariable
        sgd.run()
        self.optimization_runs.append(sgd)

    def _checkgrad(self, target_param=None, verbose=False, step=1e-6, tolerance=1e-3, df_tolerance=1e-12):
        """
        Check the gradient of the ,odel by comparing to a numerical
        estimate.  If the verbose flag is passed, individual
        components are tested (and printed)

        :param verbose: If True, print a "full" checking of each parameter
        :type verbose: bool
        :param step: The size of the step around which to linearise the objective
        :type step: float (default 1e-6)
        :param tolerance: the tolerance allowed (see note)
        :type tolerance: float (default 1e-3)

        Note:-
           The gradient is considered correct if the ratio of the analytical
           and numerical gradients is within <tolerance> of unity.

           The *dF_ratio* indicates the limit of numerical accuracy of numerical gradients.
           If it is too small, e.g., smaller than 1e-12, the numerical gradients are usually
           not accurate enough for the tests (shown with blue).
        """
        x = self.optimizer_array.copy()

        if not verbose:
            # make sure only to test the selected parameters
            if target_param is None:
                transformed_index = range(len(x))
            else:
                transformed_index = self._raveled_index_for(target_param)
                if self._has_fixes():
                    indices = np.r_[:self.size]
                    which = (transformed_index[:, None] == indices[self._fixes_][None, :]).nonzero()
                    transformed_index = (indices - (~self._fixes_).cumsum())[transformed_index[which[0]]]

                if transformed_index.size == 0:
                    print "No free parameters to check"
                    return

            # just check the global ratio
<<<<<<< HEAD

            #choose a random direction to find the linear approximation in
            if x.size==2:
                dx = step * np.ones(2) # random direction for 2 parameters can fail dure to symmetry
            else:
                dx = step * np.sign(np.random.uniform(-1, 1, x.size))

            # evaulate around the point x
            f1, g1 = self.objective_and_gradients(x + dx)
            f2, g2 = self.objective_and_gradients(x - dx)
            gradient = self.objective_function_gradients(x)

            numerical_gradient = (f1 - f2) / (2 * dx)
            global_ratio = (f1 - f2) / (2 * np.dot(dx, np.where(gradient==0, 1e-32, gradient)))

            return (np.abs(1. - global_ratio) < tolerance) or (np.abs(gradient - numerical_gradient).mean() < tolerance)
=======
            dx = np.zeros(x.shape)
            dx[transformed_index] = step * (np.sign(np.random.uniform(-1, 1, transformed_index.size)) if transformed_index.size != 2 else 1.)

            # evaulate around the point x
            f1 = self._objective(x + dx)
            f2 = self._objective(x - dx)
            gradient = self._grads(x)

            dx = dx[transformed_index]
            gradient = gradient[transformed_index]

            denominator = (2 * np.dot(dx, gradient))
            global_ratio = (f1 - f2) / np.where(denominator == 0., 1e-32, denominator)
            global_diff = np.abs(f1 - f2) < tolerance and np.allclose(gradient, 0, atol=tolerance)
            if global_ratio is np.nan:
                global_ratio = 0
            return np.abs(1. - global_ratio) < tolerance or global_diff
>>>>>>> 4fd05439
        else:
            # check the gradient of each parameter individually, and do some pretty printing
            try:
                names = self._get_param_names()
            except NotImplementedError:
                names = ['Variable %i' % i for i in range(len(x))]
            # Prepare for pretty-printing
            header = ['Name', 'Ratio', 'Difference', 'Analytical', 'Numerical', 'dF_ratio']
            max_names = max([len(names[i]) for i in range(len(names))] + [len(header[0])])
            float_len = 10
            cols = [max_names]
            cols.extend([max(float_len, len(header[i])) for i in range(1, len(header))])
            cols = np.array(cols) + 5
            header_string = ["{h:^{col}}".format(h=header[i], col=cols[i]) for i in range(len(cols))]
            header_string = map(lambda x: '|'.join(x), [header_string])
            separator = '-' * len(header_string[0])
            print '\n'.join([header_string[0], separator])
            if target_param is None:
                param_index = range(len(x))
                transformed_index = param_index
            else:
                param_index = self._raveled_index_for(target_param)
                if self._has_fixes():
                    indices = np.r_[:self.size]
                    which = (param_index[:, None] == indices[self._fixes_][None, :]).nonzero()
                    param_index = param_index[which[0]]
                    transformed_index = (indices - (~self._fixes_).cumsum())[param_index]
                    # print param_index, transformed_index
                else:
                    transformed_index = param_index

                if param_index.size == 0:
                    print "No free parameters to check"
                    return

            gradient = self._grads(x).copy()
            np.where(gradient == 0, 1e-312, gradient)
            ret = True
            for nind, xind in itertools.izip(param_index, transformed_index):
                xx = x.copy()
                xx[xind] += step
                f1 = self._objective(xx)
                xx[xind] -= 2.*step
                f2 = self._objective(xx)
                df_ratio = np.abs((f1-f2)/min(f1,f2))
                df_unstable = df_ratio<df_tolerance
                numerical_gradient = (f1 - f2) / (2 * step)
                if np.all(gradient[xind] == 0): ratio = (f1 - f2) == gradient[xind]
                else: ratio = (f1 - f2) / (2 * step * gradient[xind])
                difference = np.abs(numerical_gradient - gradient[xind])

                if (np.abs(1. - ratio) < tolerance) or np.abs(difference) < tolerance:
                    formatted_name = "\033[92m {0} \033[0m".format(names[nind])
                    ret &= True
                else:
                    formatted_name = "\033[91m {0} \033[0m".format(names[nind])
                    ret &= False
                if df_unstable:
                    formatted_name = "\033[94m {0} \033[0m".format(names[nind])

                r = '%.6f' % float(ratio)
                d = '%.6f' % float(difference)
                g = '%.6f' % gradient[xind]
                ng = '%.6f' % float(numerical_gradient)
                df = '%1.e' % float(df_ratio)
                grad_string = "{0:<{c0}}|{1:^{c1}}|{2:^{c2}}|{3:^{c3}}|{4:^{c4}}|{5:^{c5}}".format(formatted_name, r, d, g, ng, df, c0=cols[0] + 9, c1=cols[1], c2=cols[2], c3=cols[3], c4=cols[4], c5=cols[5])
                print grad_string

            self.optimizer_array = x
            return ret

    def _repr_html_(self):
        """Representation of the model in html for notebook display."""
        model_details = [['<b>Model</b>', self.name + '<br>'],
                         ['<b>Log-likelihood</b>', '{}<br>'.format(float(self.log_likelihood()))],
                         ["<b>Number of Parameters</b>", '{}<br>'.format(self.size)]]
        from operator import itemgetter
        to_print = [""] + ["{}: {}".format(name, detail) for name, detail in model_details] + ["<br><b>Parameters</b>:"]
        to_print.append(super(Model, self)._repr_html_())
        return "\n".join(to_print)

<<<<<<< HEAD
    def pseudo_EM(self, stop_crit=.1, **kwargs):
        """
        EM - like algorithm  for Expectation Propagation and Laplace approximation

        :param stop_crit: convergence criterion
        :type stop_crit: float

        .. Note: kwargs are passed to update_likelihood and optimize functions.
        """
        assert isinstance(self.likelihood, (likelihoods.EP, likelihoods.EP_Mixed_Noise, likelihoods.Laplace)), "pseudo_EM is only available for approximate likelihoods"
        ll_change = stop_crit + 1.
        iteration = 0
        last_ll = -np.inf

        convergence = False
        alpha = 0
        stop = False

        #Handle **kwargs
        ep_args = {}
        for arg in kwargs.keys():
            if arg in ('epsilon','power_ep'):
                ep_args[arg] = kwargs[arg]
                del kwargs[arg]

        while not stop:
            last_approximation = self.likelihood.copy()
            last_params = self._get_params()
            if len(ep_args) == 2:
                self.update_likelihood_approximation(epsilon=ep_args['epsilon'],power_ep=ep_args['power_ep'])
            elif len(ep_args) == 1:
                if  ep_args.keys()[0] == 'epsilon':
                    self.update_likelihood_approximation(epsilon=ep_args['epsilon'])
                elif ep_args.keys()[0] == 'power_ep':
                    self.update_likelihood_approximation(power_ep=ep_args['power_ep'])
            else:
                self.update_likelihood_approximation()
            new_ll = self.log_likelihood()
            ll_change = new_ll - last_ll

            if ll_change < 0:
                self.likelihood = last_approximation # restore previous likelihood approximation
                self._set_params(last_params) # restore model parameters
                print "Log-likelihood decrement: %s \nLast likelihood update discarded." % ll_change
                stop = True
            else:
                self.optimize(**kwargs)
                last_ll = self.log_likelihood()
                if ll_change < stop_crit:
                    stop = True
            iteration += 1
            if stop:
                print "%s iterations." % iteration
        self.update_likelihood_approximation()
=======
    def __str__(self):
        model_details = [['Name', self.name],
                         ['Log-likelihood', '{}'.format(float(self.log_likelihood()))],
                         ["Number of Parameters", '{}'.format(self.size)]]
        from operator import itemgetter
        max_len = reduce(lambda a, b: max(len(b[0]), a), model_details, 0)
        to_print = [""] + ["{0:{l}} : {1}".format(name, detail, l=max_len) for name, detail in model_details] + ["Parameters:"]
        to_print.append(super(Model, self).__str__())
        return "\n".join(to_print)
>>>>>>> 4fd05439
<|MERGE_RESOLUTION|>--- conflicted
+++ resolved
@@ -105,11 +105,7 @@
         else:
             self.optimizer_array = initial_parameters
 
-<<<<<<< HEAD
-    def ensure_default_constraints(self):
-=======
     def ensure_default_constraints(self, warning=True):
->>>>>>> 4fd05439
         """
         Ensure that any variables which should clearly be positive
         have been constrained somehow. The method performs a regular
@@ -120,23 +116,6 @@
 
         DEPRECATED.
         """
-<<<<<<< HEAD
-        positive_strings = ['variance', 'lengthscale', 'precision', 'decay', 'kappa']
-        # param_names = self._get_param_names()
-        currently_constrained = self.all_constrained_indices()
-        to_make_positive = []
-        for s in positive_strings:
-            for i in self.grep_param_names(".*" + s):
-                if not (i in currently_constrained):
-                    to_make_positive.append(i)
-        if len(to_make_positive):
-            self.constrain_positive(np.asarray(to_make_positive))
-
-    def objective_function(self, x):
-        """
-        The objective function passed to the optimizer. It combines
-        the likelihood and the priors.
-=======
         raise DeprecationWarning, 'parameters now have default constraints'
 
     def objective_function(self):
@@ -175,7 +154,6 @@
     def _grads(self, x):
         """
         Gets the gradients from the likelihood and the priors.
->>>>>>> 4fd05439
 
         Failures are handled robustly. The algorithm will try several times to
         return the gradients, and will raise the original exception if
@@ -328,24 +306,6 @@
                     return
 
             # just check the global ratio
-<<<<<<< HEAD
-
-            #choose a random direction to find the linear approximation in
-            if x.size==2:
-                dx = step * np.ones(2) # random direction for 2 parameters can fail dure to symmetry
-            else:
-                dx = step * np.sign(np.random.uniform(-1, 1, x.size))
-
-            # evaulate around the point x
-            f1, g1 = self.objective_and_gradients(x + dx)
-            f2, g2 = self.objective_and_gradients(x - dx)
-            gradient = self.objective_function_gradients(x)
-
-            numerical_gradient = (f1 - f2) / (2 * dx)
-            global_ratio = (f1 - f2) / (2 * np.dot(dx, np.where(gradient==0, 1e-32, gradient)))
-
-            return (np.abs(1. - global_ratio) < tolerance) or (np.abs(gradient - numerical_gradient).mean() < tolerance)
-=======
             dx = np.zeros(x.shape)
             dx[transformed_index] = step * (np.sign(np.random.uniform(-1, 1, transformed_index.size)) if transformed_index.size != 2 else 1.)
 
@@ -363,7 +323,6 @@
             if global_ratio is np.nan:
                 global_ratio = 0
             return np.abs(1. - global_ratio) < tolerance or global_diff
->>>>>>> 4fd05439
         else:
             # check the gradient of each parameter individually, and do some pretty printing
             try:
@@ -445,62 +404,6 @@
         to_print.append(super(Model, self)._repr_html_())
         return "\n".join(to_print)
 
-<<<<<<< HEAD
-    def pseudo_EM(self, stop_crit=.1, **kwargs):
-        """
-        EM - like algorithm  for Expectation Propagation and Laplace approximation
-
-        :param stop_crit: convergence criterion
-        :type stop_crit: float
-
-        .. Note: kwargs are passed to update_likelihood and optimize functions.
-        """
-        assert isinstance(self.likelihood, (likelihoods.EP, likelihoods.EP_Mixed_Noise, likelihoods.Laplace)), "pseudo_EM is only available for approximate likelihoods"
-        ll_change = stop_crit + 1.
-        iteration = 0
-        last_ll = -np.inf
-
-        convergence = False
-        alpha = 0
-        stop = False
-
-        #Handle **kwargs
-        ep_args = {}
-        for arg in kwargs.keys():
-            if arg in ('epsilon','power_ep'):
-                ep_args[arg] = kwargs[arg]
-                del kwargs[arg]
-
-        while not stop:
-            last_approximation = self.likelihood.copy()
-            last_params = self._get_params()
-            if len(ep_args) == 2:
-                self.update_likelihood_approximation(epsilon=ep_args['epsilon'],power_ep=ep_args['power_ep'])
-            elif len(ep_args) == 1:
-                if  ep_args.keys()[0] == 'epsilon':
-                    self.update_likelihood_approximation(epsilon=ep_args['epsilon'])
-                elif ep_args.keys()[0] == 'power_ep':
-                    self.update_likelihood_approximation(power_ep=ep_args['power_ep'])
-            else:
-                self.update_likelihood_approximation()
-            new_ll = self.log_likelihood()
-            ll_change = new_ll - last_ll
-
-            if ll_change < 0:
-                self.likelihood = last_approximation # restore previous likelihood approximation
-                self._set_params(last_params) # restore model parameters
-                print "Log-likelihood decrement: %s \nLast likelihood update discarded." % ll_change
-                stop = True
-            else:
-                self.optimize(**kwargs)
-                last_ll = self.log_likelihood()
-                if ll_change < stop_crit:
-                    stop = True
-            iteration += 1
-            if stop:
-                print "%s iterations." % iteration
-        self.update_likelihood_approximation()
-=======
     def __str__(self):
         model_details = [['Name', self.name],
                          ['Log-likelihood', '{}'.format(float(self.log_likelihood()))],
@@ -510,4 +413,3 @@
         to_print = [""] + ["{0:{l}} : {1}".format(name, detail, l=max_len) for name, detail in model_details] + ["Parameters:"]
         to_print.append(super(Model, self).__str__())
         return "\n".join(to_print)
->>>>>>> 4fd05439
