# Copyright (c) 2012, GPy authors (see AUTHORS.txt).
# Licensed under the BSD 3-clause license (see LICENSE.txt)


import numpy as np
from scipy.special import gammaln, digamma
from ...util.linalg import pdinv
from domains import _REAL, _POSITIVE
import warnings
import weakref


class Prior(object):
    domain = None

    def pdf(self, x):
        return np.exp(self.lnpdf(x))

    def plot(self):
        import sys

        assert "matplotlib" in sys.modules, "matplotlib package has not been imported."
        from ...plotting.matplot_dep import priors_plots

        priors_plots.univariate_plot(self)

    def __repr__(self, *args, **kwargs):
        return self.__str__()


class Gaussian(Prior):
    """
    Implementation of the univariate Gaussian probability function, coupled with random variables.

    :param mu: mean
    :param sigma: standard deviation

    .. Note:: Bishop 2006 notation is used throughout the code

    """
    domain = _REAL
    _instances = []

    def __new__(cls, mu, sigma):  # Singleton:
        if cls._instances:
            cls._instances[:] = [instance for instance in cls._instances if instance()]
            for instance in cls._instances:
                if instance().mu == mu and instance().sigma == sigma:
                    return instance()
        o = super(Prior, cls).__new__(cls, mu, sigma)
        cls._instances.append(weakref.ref(o))
        return cls._instances[-1]()

    def __init__(self, mu, sigma):
        self.mu = float(mu)
        self.sigma = float(sigma)
        self.sigma2 = np.square(self.sigma)
        self.constant = -0.5 * np.log(2 * np.pi * self.sigma2)

    def __str__(self):
        return "N({:.2g}, {:.2g})".format(self.mu, self.sigma)

    def lnpdf(self, x):
        return self.constant - 0.5 * np.square(x - self.mu) / self.sigma2

    def lnpdf_grad(self, x):
        return -(x - self.mu) / self.sigma2

    def rvs(self, n):
        return np.random.randn(n) * self.sigma + self.mu


class Uniform(Prior):
    domain = _REAL
    _instances = []

    def __new__(cls, lower, upper):  # Singleton:
        if cls._instances:
            cls._instances[:] = [instance for instance in cls._instances if instance()]
            for instance in cls._instances:
                if instance().lower == lower and instance().upper == upper:
                    return instance()
        o = super(Prior, cls).__new__(cls, lower, upper)
        cls._instances.append(weakref.ref(o))
        return cls._instances[-1]()

    def __init__(self, lower, upper):
        self.lower = float(lower)
        self.upper = float(upper)

    def __str__(self):
        return "[{:.2g}, {:.2g}]".format(self.lower, self.upper)

    def lnpdf(self, x):
        region = (x >= self.lower) * (x <= self.upper)
        return region

    def lnpdf_grad(self, x):
        return np.zeros(x.shape)

    def rvs(self, n):
        return np.random.uniform(self.lower, self.upper, size=n)


class LogGaussian(Prior):
    """
    Implementation of the univariate *log*-Gaussian probability function, coupled with random variables.

    :param mu: mean
    :param sigma: standard deviation

    .. Note:: Bishop 2006 notation is used throughout the code

    """
    domain = _POSITIVE
    _instances = []

    def __new__(cls, mu, sigma):  # Singleton:
        if cls._instances:
            cls._instances[:] = [instance for instance in cls._instances if instance()]
            for instance in cls._instances:
                if instance().mu == mu and instance().sigma == sigma:
                    return instance()
        o = super(Prior, cls).__new__(cls, mu, sigma)
        cls._instances.append(weakref.ref(o))
        return cls._instances[-1]()

    def __init__(self, mu, sigma):
        self.mu = float(mu)
        self.sigma = float(sigma)
        self.sigma2 = np.square(self.sigma)
        self.constant = -0.5 * np.log(2 * np.pi * self.sigma2)

    def __str__(self):
        return "lnN({:.2g}, {:.2g})".format(self.mu, self.sigma)

    def lnpdf(self, x):
        return self.constant - 0.5 * np.square(np.log(x) - self.mu) / self.sigma2 - np.log(x)

    def lnpdf_grad(self, x):
        return -((np.log(x) - self.mu) / self.sigma2 + 1.) / x

    def rvs(self, n):
        return np.exp(np.random.randn(n) * self.sigma + self.mu)


class MultivariateGaussian:
    """
    Implementation of the multivariate Gaussian probability function, coupled with random variables.

    :param mu: mean (N-dimensional array)
    :param var: covariance matrix (NxN)

    .. Note:: Bishop 2006 notation is used throughout the code

    """
    domain = _REAL
    _instances = []

    def __new__(cls, mu, var):  # Singleton:
        if cls._instances:
            cls._instances[:] = [instance for instance in cls._instances if instance()]
            for instance in cls._instances:
                if np.all(instance().mu == mu) and np.all(instance().var == var):
                    return instance()
        o = super(Prior, cls).__new__(cls, mu, var)
        cls._instances.append(weakref.ref(o))
        return cls._instances[-1]()

    def __init__(self, mu, var):
        self.mu = np.array(mu).flatten()
        self.var = np.array(var)
        assert len(self.var.shape) == 2
        assert self.var.shape[0] == self.var.shape[1]
        assert self.var.shape[0] == self.mu.size
        self.input_dim = self.mu.size
        self.inv, self.hld = pdinv(self.var)
        self.constant = -0.5 * self.input_dim * np.log(2 * np.pi) - self.hld

    def summary(self):
        raise NotImplementedError

    def pdf(self, x):
        return np.exp(self.lnpdf(x))

    def lnpdf(self, x):
        d = x - self.mu
        return self.constant - 0.5 * np.sum(d * np.dot(d, self.inv), 1)

    def lnpdf_grad(self, x):
        d = x - self.mu
        return -np.dot(self.inv, d)

    def rvs(self, n):
        return np.random.multivariate_normal(self.mu, self.var, n)

    def plot(self):
        import sys

        assert "matplotlib" in sys.modules, "matplotlib package has not been imported."
        from ..plotting.matplot_dep import priors_plots

        priors_plots.multivariate_plot(self)


def gamma_from_EV(E, V):
    warnings.warn("use Gamma.from_EV to create Gamma Prior", FutureWarning)
    return Gamma.from_EV(E, V)


class Gamma(Prior):
    """
    Implementation of the Gamma probability function, coupled with random variables.

    :param a: shape parameter
    :param b: rate parameter (warning: it's the *inverse* of the scale)

    .. Note:: Bishop 2006 notation is used throughout the code

    """
    domain = _POSITIVE
    _instances = []

    def __new__(cls, a, b):  # Singleton:
        if cls._instances:
            cls._instances[:] = [instance for instance in cls._instances if instance()]
            for instance in cls._instances:
                if instance().a == a and instance().b == b:
                    return instance()
        o = super(Prior, cls).__new__(cls, a, b)
        cls._instances.append(weakref.ref(o))
        return cls._instances[-1]()

    def __init__(self, a, b):
        self.a = float(a)
        self.b = float(b)
        self.constant = -gammaln(self.a) + a * np.log(b)

    def __str__(self):
        return "Ga({:.2g}, {:.2g})".format(self.a, self.b)

    def summary(self):
        ret = {"E[x]": self.a / self.b, \
               "E[ln x]": digamma(self.a) - np.log(self.b), \
               "var[x]": self.a / self.b / self.b, \
               "Entropy": gammaln(self.a) - (self.a - 1.) * digamma(self.a) - np.log(self.b) + self.a}
        if self.a > 1:
            ret['Mode'] = (self.a - 1.) / self.b
        else:
            ret['mode'] = np.nan
        return ret

    def lnpdf(self, x):
        return self.constant + (self.a - 1) * np.log(x) - self.b * x

    def lnpdf_grad(self, x):
        return (self.a - 1.) / x - self.b

    def rvs(self, n):
        return np.random.gamma(scale=1. / self.b, shape=self.a, size=n)

    @staticmethod
    def from_EV(E, V):
        """
        Creates an instance of a Gamma Prior  by specifying the Expected value(s)
        and Variance(s) of the distribution.

        :param E: expected value
        :param V: variance
        """
        a = np.square(E) / V
        b = E / V
        return Gamma(a, b)

<<<<<<< HEAD

class inverse_gamma(Prior):
=======
class InverseGamma(Prior):
>>>>>>> e0d3633e
    """
    Implementation of the inverse-Gamma probability function, coupled with random variables.

    :param a: shape parameter
    :param b: rate parameter (warning: it's the *inverse* of the scale)

    .. Note:: Bishop 2006 notation is used throughout the code

    """
    domain = _POSITIVE
<<<<<<< HEAD

    def __new__(cls, a, b):  # Singleton:
=======
    _instances = []
    def __new__(cls, a, b): # Singleton:
>>>>>>> e0d3633e
        if cls._instances:
            cls._instances[:] = [instance for instance in cls._instances if instance()]
            for instance in cls._instances:
                if instance().a == a and instance().b == b:
                    return instance()
        o = super(Prior, cls).__new__(cls, a, b)
        cls._instances.append(weakref.ref(o))
        return cls._instances[-1]()

    def __init__(self, a, b):
        self.a = float(a)
        self.b = float(b)
        self.constant = -gammaln(self.a) + a * np.log(b)

    def __str__(self):
        return "iGa({:.2g}, {:.2g})".format(self.a, self.b)

    def lnpdf(self, x):
        return self.constant - (self.a + 1) * np.log(x) - self.b / x

    def lnpdf_grad(self, x):
        return -(self.a + 1.) / x + self.b / x ** 2

    def rvs(self, n):
        return 1. / np.random.gamma(scale=1. / self.b, shape=self.a, size=n)

<<<<<<< HEAD

class DGPLVM_KFDA(Prior):
    """
    Implementation of the Discriminative Gaussian Process Latent Variable function using
    Kernel Fisher Discriminant Analysis by Seung-Jean Kim for implementing Face paper
    by Chaochao Lu.

    :param lambdaa: constant
    :param sigma2: constant

    .. Note:: Surpassing Human-Level Face paper dgplvm implementation

    """
    domain = _REAL
    # _instances = []
    # def __new__(cls, lambdaa, sigma2):  # Singleton:
    #     if cls._instances:
    #         cls._instances[:] = [instance for instance in cls._instances if instance()]
    #         for instance in cls._instances:
    #             if instance().mu == mu and instance().sigma == sigma:
    #                 return instance()
    #     o = super(Prior, cls).__new__(cls, mu, sigma)
    #     cls._instances.append(weakref.ref(o))
    #     return cls._instances[-1]()

    def __init__(self, lambdaa, sigma2, lbl, kern, x_shape):
        """A description for init"""
        self.datanum = lbl.shape[0]
        self.classnum = lbl.shape[1]
        self.lambdaa = lambdaa
        self.sigma2 = sigma2
        self.lbl = lbl
        self.kern = kern
        lst_ni = self.compute_lst_ni()
        self.a = self.compute_a(lst_ni)
        self.A = self.compute_A(lst_ni)
        self.x_shape = x_shape

    def get_class_label(self, y):
        for idx, v in enumerate(y):
            if v == 1:
                return idx
        return -1

    # This function assigns each data point to its own class
    # and returns the dictionary which contains the class name and parameters.
    def compute_cls(self, x):
        cls = {}
        # Appending each data point to its proper class
        for j in xrange(self.datanum):
            class_label = self.get_class_label(self.lbl[j])
            if class_label not in cls:
                cls[class_label] = []
            cls[class_label].append(x[j])
        if len(cls) > 2:
            for i in range(2, self.classnum):
                del cls[i]
        return cls

    def x_reduced(self, cls):
        x1 = cls[0]
        x2 = cls[1]
        x = np.concatenate((x1, x2), axis=0)
        return x

    def compute_lst_ni(self):
        lst_ni = []
        lst_ni1 = []
        lst_ni2 = []
        f1 = (np.where(self.lbl[:, 0] == 1)[0])
        f2 = (np.where(self.lbl[:, 1] == 1)[0])
        for idx in f1:
            lst_ni1.append(idx)
        for idx in f2:
            lst_ni2.append(idx)
        lst_ni.append(len(lst_ni1))
        lst_ni.append(len(lst_ni2))
        return lst_ni

    def compute_a(self, lst_ni):
        a = np.ones((self.datanum, 1))
        count = 0
        for N_i in lst_ni:
            if N_i == lst_ni[0]:
                a[count:count + N_i] = (float(1) / N_i) * a[count]
                count += N_i
            else:
                if N_i == lst_ni[1]:
                    a[count: count + N_i] = -(float(1) / N_i) * a[count]
                    count += N_i
        return a

    def compute_A(self, lst_ni):
        A = np.zeros((self.datanum, self.datanum))
        idx = 0
        for N_i in lst_ni:
            B = float(1) / np.sqrt(N_i) * (np.eye(N_i) - ((float(1) / N_i) * np.ones((N_i, N_i))))
            A[idx:idx + N_i, idx:idx + N_i] = B
            idx += N_i
        return A

    # Here log function
    def lnpdf(self, x):
        x = x.reshape(self.x_shape)
        K = self.kern.K(x)
        a_trans = np.transpose(self.a)
        paran = self.lambdaa * np.eye(x.shape[0]) + self.A.dot(K).dot(self.A)
        inv_part = pdinv(paran)[0]
        J = a_trans.dot(K).dot(self.a) - a_trans.dot(K).dot(self.A).dot(inv_part).dot(self.A).dot(K).dot(self.a)
        J_star = (1. / self.lambdaa) * J
        return (-1. / self.sigma2) * J_star

    # Here gradient function
    def lnpdf_grad(self, x):
        x = x.reshape(self.x_shape)
        K = self.kern.K(x)
        paran = self.lambdaa * np.eye(x.shape[0]) + self.A.dot(K).dot(self.A)
        inv_part = pdinv(paran)[0]
        b = self.A.dot(inv_part).dot(self.A).dot(K).dot(self.a)
        a_Minus_b = self.a - b
        a_b_trans = np.transpose(a_Minus_b)
        DJ_star_DK = (1. / self.lambdaa) * (a_Minus_b.dot(a_b_trans))
        DJ_star_DX = self.kern.gradients_X(DJ_star_DK, x)
        return (-1. / self.sigma2) * DJ_star_DX

    def rvs(self, n):
        return np.random.rand(n)  # A WRONG implementation

    def __str__(self):
        return 'DGPLVM_prior'


class DGPLVM(Prior):
    """
    Implementation of the Discriminative Gaussian Process Latent Variable model paper, by Raquel.

    :param sigma2: constant

    .. Note:: DGPLVM for Classification paper implementation

    """
    domain = _REAL
    # _instances = []
    # def __new__(cls, mu, sigma): # Singleton:
    #     if cls._instances:
    #         cls._instances[:] = [instance for instance in cls._instances if instance()]
    #         for instance in cls._instances:
    #             if instance().mu == mu and instance().sigma == sigma:
    #                 return instance()
    #     o = super(Prior, cls).__new__(cls, mu, sigma)
    #     cls._instances.append(weakref.ref(o))
    #     return cls._instances[-1]()

    def __init__(self, sigma2, lbl, x_shape):
        self.sigma2 = sigma2
        # self.x = x
        self.lbl = lbl
        self.classnum = lbl.shape[1]
        self.datanum = lbl.shape[0]
        self.x_shape = x_shape
        self.dim = x_shape[1]

    def get_class_label(self, y):
        for idx, v in enumerate(y):
            if v == 1:
                return idx
        return -1

    # This function assigns each data point to its own class
    # and returns the dictionary which contains the class name and parameters.
    def compute_cls(self, x):
        cls = {}
        # Appending each data point to its proper class
        for j in xrange(self.datanum):
            class_label = self.get_class_label(self.lbl[j])
            if class_label not in cls:
                cls[class_label] = []
            cls[class_label].append(x[j])
        return cls

    # This function computes mean of each class. The mean is calculated through each dimension
    def compute_Mi(self, cls):
        M_i = np.zeros((self.classnum, self.dim))
        for i in cls:
            # Mean of each class
            M_i[i] = np.mean(cls[i], axis=0)
        return M_i

    # Adding data points as tuple to the dictionary so that we can access indices
    def compute_indices(self, x):
        data_idx = {}
        for j in xrange(self.datanum):
            class_label = self.get_class_label(self.lbl[j])
            if class_label not in data_idx:
                data_idx[class_label] = []
            t = (j, x[j])
            data_idx[class_label].append(t)
        return data_idx

    # Adding indices to the list so we can access whole the indices
    def compute_listIndices(self, data_idx):
        lst_idx = []
        lst_idx_all = []
        for i in data_idx:
            if len(lst_idx) == 0:
                pass
                #Do nothing, because it is the first time list is created so is empty
            else:
                lst_idx = []
            # Here we put indices of each class in to the list called lst_idx_all
            for m in xrange(len(data_idx[i])):
                lst_idx.append(data_idx[i][m][0])
            lst_idx_all.append(lst_idx)
        return lst_idx_all

    # This function calculates between classes variances
    def compute_Sb(self, cls, M_i, M_0):
        Sb = np.zeros((self.dim, self.dim))
        for i in cls:
            B = (M_i[i] - M_0).reshape(self.dim, 1)
            B_trans = B.transpose()
            Sb += (float(len(cls[i])) / self.datanum) * B.dot(B_trans)
        return Sb

    # This function calculates within classes variances
    def compute_Sw(self, cls, M_i):
        Sw = np.zeros((self.dim, self.dim))
        for i in cls:
            N_i = float(len(cls[i]))
            W_WT = np.zeros((self.dim, self.dim))
            for xk in cls[i]:
                W = (xk - M_i[i])
                W_WT += np.outer(W, W)
            Sw += (N_i / self.datanum) * ((1. / N_i) * W_WT)
        return Sw

    # Calculating beta and Bi for Sb
    def compute_sig_beta_Bi(self, data_idx, M_i, M_0, lst_idx_all):
        # import pdb
        # pdb.set_trace()
        B_i = np.zeros((self.classnum, self.dim))
        Sig_beta_B_i_all = np.zeros((self.datanum, self.dim))
        for i in data_idx:
            # pdb.set_trace()
            # Calculating Bi
            B_i[i] = (M_i[i] - M_0).reshape(1, self.dim)
        for k in xrange(self.datanum):
            for i in data_idx:
                N_i = float(len(data_idx[i]))
                if k in lst_idx_all[i]:
                    beta = (float(1) / N_i) - (float(1) / self.datanum)
                    Sig_beta_B_i_all[k] += float(N_i) / self.datanum * (beta * B_i[i])
                else:
                    beta = -(float(1) / self.datanum)
                    Sig_beta_B_i_all[k] += float(N_i) / self.datanum * (beta * B_i[i])
        Sig_beta_B_i_all = Sig_beta_B_i_all.transpose()
        return Sig_beta_B_i_all


    # Calculating W_j s separately so we can access all the W_j s anytime
    def compute_wj(self, data_idx, M_i):
        W_i = np.zeros((self.datanum, self.dim))
        for i in data_idx:
            N_i = float(len(data_idx[i]))
            for tpl in data_idx[i]:
                xj = tpl[1]
                j = tpl[0]
                W_i[j] = (xj - M_i[i])
        return W_i

    # Calculating alpha and Wj for Sw
    def compute_sig_alpha_W(self, data_idx, lst_idx_all, W_i):
        Sig_alpha_W_i = np.zeros((self.datanum, self.dim))
        for i in data_idx:
            N_i = float(len(data_idx[i]))
            for tpl in data_idx[i]:
                k = tpl[0]
                for j in lst_idx_all[i]:
                    if k == j:
                        alpha = 1 - (float(1) / N_i)
                        Sig_alpha_W_i[k] += (alpha * W_i[j])
                    else:
                        alpha = 0 - (float(1) / N_i)
                        Sig_alpha_W_i[k] += (alpha * W_i[j])
        Sig_alpha_W_i = (1. / self.datanum) * np.transpose(Sig_alpha_W_i)
        return Sig_alpha_W_i

    # This function calculates log of our prior
    def lnpdf(self, x):
        x = x.reshape(self.x_shape)
        cls = self.compute_cls(x)
        M_0 = np.mean(x, axis=0)
        M_i = self.compute_Mi(cls)
        Sb = self.compute_Sb(cls, M_i, M_0)
        Sw = self.compute_Sw(cls, M_i)
        # Sb_inv_N = np.linalg.inv(Sb + np.eye(Sb.shape[0]) * (np.diag(Sb).min() * 0.1))
        #Sb_inv_N = np.linalg.inv(Sb+np.eye(Sb.shape[0])*0.1)
        Sb_inv_N = pdinv(Sb+ np.eye(Sb.shape[0]) * (np.diag(Sb).min() * 0.1))[0]
        return (-1 / self.sigma2) * np.trace(Sb_inv_N.dot(Sw))

    # This function calculates derivative of the log of prior function
    def lnpdf_grad(self, x):
        x = x.reshape(self.x_shape)
        cls = self.compute_cls(x)
        M_0 = np.mean(x, axis=0)
        M_i = self.compute_Mi(cls)
        Sb = self.compute_Sb(cls, M_i, M_0)
        Sw = self.compute_Sw(cls, M_i)
        data_idx = self.compute_indices(x)
        lst_idx_all = self.compute_listIndices(data_idx)
        Sig_beta_B_i_all = self.compute_sig_beta_Bi(data_idx, M_i, M_0, lst_idx_all)
        W_i = self.compute_wj(data_idx, M_i)
        Sig_alpha_W_i = self.compute_sig_alpha_W(data_idx, lst_idx_all, W_i)

        # Calculating inverse of Sb and its transpose and minus
        # Sb_inv_N = np.linalg.inv(Sb + np.eye(Sb.shape[0]) * (np.diag(Sb).min() * 0.1))
        # Sb_inv_N = np.linalg.inv(Sb+np.eye(Sb.shape[0])*0.1)
        Sb_inv_N = pdinv(Sb+ np.eye(Sb.shape[0]) * (np.diag(Sb).min() * 0.1))[0]
        Sb_inv_N_trans = np.transpose(Sb_inv_N)
        Sb_inv_N_trans_minus = -1 * Sb_inv_N_trans
        Sw_trans = np.transpose(Sw)

        # Calculating DJ/DXk
        DJ_Dxk = 2 * (
            Sb_inv_N_trans_minus.dot(Sw_trans).dot(Sb_inv_N_trans).dot(Sig_beta_B_i_all) + Sb_inv_N_trans.dot(
                Sig_alpha_W_i))
        # Calculating derivative of the log of the prior
        DPx_Dx = ((-1 / self.sigma2) * DJ_Dxk)
        return DPx_Dx.T

    # def frb(self, x):
    #     from functools import partial
    #     from GPy.models import GradientChecker
    #     f = partial(self.lnpdf)
    #     df = partial(self.lnpdf_grad)
    #     grad = GradientChecker(f, df, x, 'X')
    #     grad.checkgrad(verbose=1)

    def rvs(self, n):
        return np.random.rand(n)  # A WRONG implementation

    def __str__(self):
        return 'DGPLVM_prior'
=======
class HalfT(Prior):
    """
    Implementation of the half student t probability function, coupled with random variables.

    :param A: scale parameter
    :param nu: degrees of freedom

    """
    domain = _POSITIVE
    _instances = []
    def __new__(cls, A, nu): # Singleton:
        if cls._instances:
            cls._instances[:] = [instance for instance in cls._instances if instance()]
            for instance in cls._instances:
                if instance().A == A and instance().nu == nu:
                   return instance()
        o = super(Prior, cls).__new__(cls, A, nu)
        cls._instances.append(weakref.ref(o))
        return cls._instances[-1]()
    def __init__(self, A, nu):
        self.A = float(A)
        self.nu = float(nu)
        self.constant = gammaln(.5*(self.nu+1.)) - gammaln(.5*self.nu) - .5*np.log(np.pi*self.A*self.nu)

    def __str__(self):
        return "hT({:.2g}, {:.2g})".format(self.A, self.nu)

    def lnpdf(self,theta):
        return (theta>0) * ( self.constant -.5*(self.nu+1) * np.log( 1.+ (1./self.nu) * (theta/self.A)**2 ) )

        #theta = theta if isinstance(theta,np.ndarray) else np.array([theta])
        #lnpdfs = np.zeros_like(theta)
        #theta = np.array([theta])
        #above_zero = theta.flatten()>1e-6
        #v = self.nu
        #sigma2=self.A
        #stop
        #lnpdfs[above_zero] = (+ gammaln((v + 1) * 0.5)
        #    - gammaln(v * 0.5)
        #    - 0.5*np.log(sigma2 * v * np.pi)
        #    - 0.5*(v + 1)*np.log(1 + (1/np.float(v))*((theta[above_zero][0]**2)/sigma2))
        #)
        #return lnpdfs

    def lnpdf_grad(self,theta):
        theta = theta if isinstance(theta,np.ndarray) else np.array([theta])
        grad = np.zeros_like(theta)
        above_zero = theta>1e-6
        v = self.nu
        sigma2=self.A
        grad[above_zero] = -0.5*(v+1)*(2*theta[above_zero])/(v*sigma2 + theta[above_zero][0]**2)
        return grad

    def rvs(self, n):
         #return np.random.randn(n) * self.sigma + self.mu
         from scipy.stats import t
         #[np.abs(x) for x in t.rvs(df=4,loc=0,scale=50, size=10000)])
         ret = t.rvs(self.nu,loc=0,scale=self.A, size=n)
         ret[ret<0] = 0
         return ret
>>>>>>> e0d3633e
<|MERGE_RESOLUTION|>--- conflicted
+++ resolved
@@ -272,12 +272,7 @@
         b = E / V
         return Gamma(a, b)
 
-<<<<<<< HEAD
-
-class inverse_gamma(Prior):
-=======
 class InverseGamma(Prior):
->>>>>>> e0d3633e
     """
     Implementation of the inverse-Gamma probability function, coupled with random variables.
 
@@ -288,13 +283,8 @@
 
     """
     domain = _POSITIVE
-<<<<<<< HEAD
-
-    def __new__(cls, a, b):  # Singleton:
-=======
     _instances = []
     def __new__(cls, a, b): # Singleton:
->>>>>>> e0d3633e
         if cls._instances:
             cls._instances[:] = [instance for instance in cls._instances if instance()]
             for instance in cls._instances:
@@ -320,8 +310,6 @@
 
     def rvs(self, n):
         return 1. / np.random.gamma(scale=1. / self.b, shape=self.a, size=n)
-
-<<<<<<< HEAD
 
 class DGPLVM_KFDA(Prior):
     """
@@ -665,7 +653,7 @@
 
     def __str__(self):
         return 'DGPLVM_prior'
-=======
+
 class HalfT(Prior):
     """
     Implementation of the half student t probability function, coupled with random variables.
@@ -726,4 +714,3 @@
          ret = t.rvs(self.nu,loc=0,scale=self.A, size=n)
          ret[ret<0] = 0
          return ret
->>>>>>> e0d3633e
