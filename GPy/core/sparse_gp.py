--- conflicted
+++ resolved
@@ -51,14 +51,8 @@
         self.X_variance = X_variance
 
         GP.__init__(self, X, Y, kernel, likelihood, inference_method=inference_method, name=name)
-<<<<<<< HEAD
 
         self.add_parameter(self.Z, index=0)
-
-=======
-        self.Z = Param('inducing inputs', self.Z)
-        self.add_parameter(self.Z, index=0)
->>>>>>> b2328c4f
 
     def parameters_changed(self):
         self.posterior, self._log_marginal_likelihood, self.grad_dict = self.inference_method.inference(self.kern, self.X, self.X_variance, self.Z, self.likelihood, self.Y)
