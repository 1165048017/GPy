# Copyright (c) 2012, GPy authors (see AUTHORS.txt).
# Licensed under the BSD 3-clause license (see LICENSE.txt)

import numpy as np
import pylab as pb
from ..util.linalg import mdot, jitchol, tdot, symmetrify, backsub_both_sides, chol_inv, dtrtrs, dpotrs, dpotri
from scipy import linalg
from ..likelihoods import Gaussian, EP,EP_Mixed_Noise
from gp_base import GPBase

class SparseGP(GPBase):
    """
    Variational sparse GP model

    :param X: inputs
    :type X: np.ndarray (num_data x input_dim)
    :param likelihood: a likelihood instance, containing the observed data
    :type likelihood: GPy.likelihood.(Gaussian | EP | Laplace)
    :param kernel : the kernel (covariance function). See link kernels
    :type kernel: a GPy.kern.kern instance
    :param X_variance: The uncertainty in the measurements of X (Gaussian variance)
    :type X_variance: np.ndarray (num_data x input_dim) | None
    :param Z: inducing inputs (optional, see note)
    :type Z: np.ndarray (num_inducing x input_dim) | None
    :param num_inducing : Number of inducing points (optional, default 10. Ignored if Z is not None)
    :type num_inducing: int
    :param normalize_(X|Y) : whether to normalize the data before computing (predictions will be in original scales)
    :type normalize_(X|Y): bool
    """

    def __init__(self, X, likelihood, kernel, Z, X_variance=None, normalize_X=False):
        GPBase.__init__(self, X, likelihood, kernel, normalize_X=normalize_X)

        self.Z = Z
        self.num_inducing = Z.shape[0]
#         self.likelihood = likelihood

        if X_variance is None:
            self.has_uncertain_inputs = False
            self.X_variance = None
        else:
            assert X_variance.shape == X.shape
            self.has_uncertain_inputs = True
            self.X_variance = X_variance

        if normalize_X:
            self.Z = (self.Z.copy() - self._Xoffset) / self._Xscale

        # normalize X uncertainty also
        if self.has_uncertain_inputs:
            self.X_variance /= np.square(self._Xscale)

        self._const_jitter = None

    def getstate(self):
        """
        Get the current state of the class,
        here just all the indices, rest can get recomputed
        """
        return GPBase.getstate(self) + [self.Z,
                self.num_inducing,
                self.has_uncertain_inputs,
                self.X_variance]

    def setstate(self, state):
        self.X_variance = state.pop()
        self.has_uncertain_inputs = state.pop()
        self.num_inducing = state.pop()
        self.Z = state.pop()
        GPBase.setstate(self, state)

    def _compute_kernel_matrices(self):
        # kernel computations, using BGPLVM notation
        self.Kmm = self.kern.K(self.Z)
        if self.has_uncertain_inputs:
            self.psi0 = self.kern.psi0(self.Z, self.X, self.X_variance)
            self.psi1 = self.kern.psi1(self.Z, self.X, self.X_variance)
            self.psi2 = self.kern.psi2(self.Z, self.X, self.X_variance)
        else:
            self.psi0 = self.kern.Kdiag(self.X)
            self.psi1 = self.kern.K(self.X, self.Z)
            self.psi2 = None

    def _computations(self):
        if self._const_jitter is None or not(self._const_jitter.shape[0] == self.num_inducing):
            self._const_jitter = np.eye(self.num_inducing) * 1e-7

        # factor Kmm
        self._Lm = jitchol(self.Kmm + self._const_jitter)
        # TODO: no white kernel needed anymore, all noise in likelihood --------

        # The rather complex computations of self._A
        if self.has_uncertain_inputs:
            if self.likelihood.is_heteroscedastic:
                psi2_beta = (self.psi2 * (self.likelihood.precision.flatten().reshape(self.num_data, 1, 1))).sum(0)
            else:
                psi2_beta = self.psi2.sum(0) * self.likelihood.precision
            evals, evecs = linalg.eigh(psi2_beta)
            clipped_evals = np.clip(evals, 0., 1e6) # TODO: make clipping configurable
            if not np.array_equal(evals, clipped_evals):
                pass # print evals
            tmp = evecs * np.sqrt(clipped_evals)
            tmp = tmp.T
        else:
            if self.likelihood.is_heteroscedastic:
                tmp = self.psi1 * (np.sqrt(self.likelihood.precision.flatten().reshape(self.num_data, 1)))
            else:
                tmp = self.psi1 * (np.sqrt(self.likelihood.precision))
        tmp, _ = dtrtrs(self._Lm, np.asfortranarray(tmp.T), lower=1)
        self._A = tdot(tmp)

        # factor B
        self.B = np.eye(self.num_inducing) + self._A
        self.LB = jitchol(self.B)

        # VVT_factor is a matrix such that tdot(VVT_factor) = VVT...this is for efficiency!
        self.psi1Vf = np.dot(self.psi1.T, self.likelihood.VVT_factor)

        # back substutue C into psi1Vf
        tmp, info1 = dtrtrs(self._Lm, np.asfortranarray(self.psi1Vf), lower=1, trans=0)
        self._LBi_Lmi_psi1Vf, _ = dtrtrs(self.LB, np.asfortranarray(tmp), lower=1, trans=0)
        # tmp, info2 = dpotrs(self.LB, tmp, lower=1)
        tmp, info2 = dtrtrs(self.LB, self._LBi_Lmi_psi1Vf, lower=1, trans=1)
        self.Cpsi1Vf, info3 = dtrtrs(self._Lm, tmp, lower=1, trans=1)

        # Compute dL_dKmm
        tmp = tdot(self._LBi_Lmi_psi1Vf)
        self.data_fit = np.trace(tmp)
        self.DBi_plus_BiPBi = backsub_both_sides(self.LB, self.output_dim * np.eye(self.num_inducing) + tmp)
        tmp = -0.5 * self.DBi_plus_BiPBi
        tmp += -0.5 * self.B * self.output_dim
        tmp += self.output_dim * np.eye(self.num_inducing)
        self.dL_dKmm = backsub_both_sides(self._Lm, tmp)

        # Compute dL_dpsi # FIXME: this is untested for the heterscedastic + uncertain inputs case
        self.dL_dpsi0 = -0.5 * self.output_dim * (self.likelihood.precision * np.ones([self.num_data, 1])).flatten()
        self.dL_dpsi1 = np.dot(self.likelihood.VVT_factor, self.Cpsi1Vf.T)
        dL_dpsi2_beta = 0.5 * backsub_both_sides(self._Lm, self.output_dim * np.eye(self.num_inducing) - self.DBi_plus_BiPBi)

        if self.likelihood.is_heteroscedastic:

            if self.has_uncertain_inputs:
                self.dL_dpsi2 = self.likelihood.precision.flatten()[:, None, None] * dL_dpsi2_beta[None, :, :]
            else:
                self.dL_dpsi1 += 2.*np.dot(dL_dpsi2_beta, (self.psi1 * self.likelihood.precision.reshape(self.num_data, 1)).T).T
                self.dL_dpsi2 = None
        else:
            dL_dpsi2 = self.likelihood.precision * dL_dpsi2_beta
            if self.has_uncertain_inputs:
                # repeat for each of the N psi_2 matrices
                self.dL_dpsi2 = np.repeat(dL_dpsi2[None, :, :], self.num_data, axis=0)
            else:
                # subsume back into psi1 (==Kmn)
                self.dL_dpsi1 += 2.*np.dot(self.psi1, dL_dpsi2)
                self.dL_dpsi2 = None


        # the partial derivative vector for the likelihood
        if self.likelihood.Nparams == 0:
            # save computation here.
            self.partial_for_likelihood = None
        elif self.likelihood.is_heteroscedastic:

            if self.has_uncertain_inputs:
                raise NotImplementedError, "heteroscedatic derivates with uncertain inputs not implemented"

            else:
                Lmi_psi1, nil = dtrtrs(self.Lm, np.asfortranarray(self.psi1.T), lower=1, trans=0)
                _LBi_Lmi_psi1, _ = dtrtrs(self.LB, np.asfortranarray(Lmi_psi1), lower=1, trans=0)
                _Bi_Lmi_psi1, _ = dtrtrs(self.LB.T, np.asfortranarray(_LBi_Lmi_psi1), lower=1, trans=0)

                self.partial_for_likelihood = -0.5 * self.likelihood.precision + 0.5 * self.likelihood.V**2
                self.partial_for_likelihood += 0.5 * self.output_dim * (self.psi0 - np.sum(Lmi_psi1**2,0))[:,None] * self.likelihood.precision**2
                self.partial_for_likelihood += 0.5*np.sum(_Bi_Lmi_psi1*Lmi_psi1,0)[:,None]*self.likelihood.precision**2 #NOTE this term has numerical issues
                self.partial_for_likelihood += -np.dot(self._LBi_Lmi_psi1Vf.T,_LBi_Lmi_psi1).T * self.likelihood.Y * self.likelihood.precision**2
                self.partial_for_likelihood += 0.5*np.dot(self._LBi_Lmi_psi1Vf.T,_LBi_Lmi_psi1).T**2 * self.likelihood.precision**2

        else:
            # likelihood is not heteroscedatic
            self.partial_for_likelihood = -0.5 * self.num_data * self.output_dim * self.likelihood.precision + 0.5 * self.likelihood.trYYT * self.likelihood.precision ** 2
            self.partial_for_likelihood += 0.5 * self.output_dim * (self.psi0.sum() * self.likelihood.precision ** 2 - np.trace(self._A) * self.likelihood.precision)
            self.partial_for_likelihood += self.likelihood.precision * (0.5 * np.sum(self._A * self.DBi_plus_BiPBi) - self.data_fit)

    def log_likelihood(self):
        """ Compute the (lower bound on the) log marginal likelihood """
        if self.likelihood.is_heteroscedastic:
            A = -0.5 * self.num_data * self.output_dim * np.log(2.*np.pi) + 0.5 * np.sum(np.log(self.likelihood.precision)) - 0.5 * np.sum(self.likelihood.V * self.likelihood.Y)
            B = -0.5 * self.output_dim * (np.sum(self.likelihood.precision.flatten() * self.psi0) - np.trace(self._A))
        else:
            A = -0.5 * self.num_data * self.output_dim * (np.log(2.*np.pi) - np.log(self.likelihood.precision)) - 0.5 * self.likelihood.precision * self.likelihood.trYYT
            B = -0.5 * self.output_dim * (np.sum(self.likelihood.precision * self.psi0) - np.trace(self._A))
        C = -self.output_dim * (np.sum(np.log(np.diag(self.LB)))) # + 0.5 * self.num_inducing * np.log(sf2))
        D = 0.5 * self.data_fit
        return A + B + C + D + self.likelihood.Z

    def _set_params(self, p):
        self.Z = p[:self.num_inducing * self.input_dim].reshape(self.num_inducing, self.input_dim)
        self.kern._set_params(p[self.Z.size:self.Z.size + self.kern.num_params])
        self.likelihood._set_params(p[self.Z.size + self.kern.num_params:])
        self._compute_kernel_matrices()
        self._computations()
        self.Cpsi1V = None

    def _get_params(self):
        return np.hstack([self.Z.flatten(), self.kern._get_params_transformed(), self.likelihood._get_params()])

    def _get_param_names(self):
        return sum([['iip_%i_%i' % (i, j) for j in range(self.Z.shape[1])] for i in range(self.Z.shape[0])], [])\
            + self.kern._get_param_names_transformed() + self.likelihood._get_param_names()

    def _get_print_names(self):
        return self.kern._get_param_names_transformed() + self.likelihood._get_param_names()

    def update_likelihood_approximation(self):
        """
        Approximates a non-gaussian likelihood using Expectation Propagation

        For a Gaussian likelihood, no iteration is required:
        this function does nothing
        """
        if not isinstance(self.likelihood, Gaussian): # Updates not needed for Gaussian likelihood
            self.likelihood.restart()
            if self.has_uncertain_inputs:
                Lmi = chol_inv(self._Lm)
                Kmmi = tdot(Lmi.T)
                diag_tr_psi2Kmmi = np.array([np.trace(psi2_Kmmi) for psi2_Kmmi in np.dot(self.psi2, Kmmi)])

                self.likelihood.fit_FITC(self.Kmm, self.psi1.T, diag_tr_psi2Kmmi) # This uses the fit_FITC code, but does not perfomr a FITC-EP.#TODO solve potential confusion
                # raise NotImplementedError, "EP approximation not implemented for uncertain inputs"
            else:
                self.likelihood.fit_DTC(self.Kmm, self.psi1.T)
                # self.likelihood.fit_FITC(self.Kmm,self.psi1,self.psi0)
                self._set_params(self._get_params()) # update the GP

    def _log_likelihood_gradients(self):
        return np.hstack((self.dL_dZ().flatten(), self.dL_dtheta(), self.likelihood._gradients(partial=self.partial_for_likelihood)))

    def dL_dtheta(self):
        """
        Compute and return the derivative of the log marginal likelihood wrt the parameters of the kernel
        """
        dL_dtheta = self.kern.dK_dtheta(self.dL_dKmm, self.Z)
        if self.has_uncertain_inputs:
            dL_dtheta += self.kern.dpsi0_dtheta(self.dL_dpsi0, self.Z, self.X, self.X_variance)
            dL_dtheta += self.kern.dpsi1_dtheta(self.dL_dpsi1, self.Z, self.X, self.X_variance)
            dL_dtheta += self.kern.dpsi2_dtheta(self.dL_dpsi2, self.Z, self.X, self.X_variance)
        else:
            dL_dtheta += self.kern.dK_dtheta(self.dL_dpsi1, self.X, self.Z)
            dL_dtheta += self.kern.dKdiag_dtheta(self.dL_dpsi0, self.X)

        return dL_dtheta

    def dL_dZ(self):
        """
        The derivative of the bound wrt the inducing inputs Z
        """
        dL_dZ = 2.*self.kern.dK_dX(self.dL_dKmm, self.Z) # factor of two becase of vertical and horizontal 'stripes' in dKmm_dZ
        if self.has_uncertain_inputs:
            dL_dZ += self.kern.dpsi1_dZ(self.dL_dpsi1, self.Z, self.X, self.X_variance)
            dL_dZ += self.kern.dpsi2_dZ(self.dL_dpsi2, self.Z, self.X, self.X_variance)
        else:
            dL_dZ += self.kern.dK_dX(self.dL_dpsi1.T, self.Z, self.X)
        return dL_dZ

    def _raw_predict(self, Xnew, X_variance_new=None, which_parts='all', full_cov=False):
        """
        Internal helper function for making predictions, does not account for
        normalization or likelihood function
        """

        Bi, _ = dpotri(self.LB, lower=0) # WTH? this lower switch should be 1, but that doesn't work!
        symmetrify(Bi)
        Kmmi_LmiBLmi = backsub_both_sides(self._Lm, np.eye(self.num_inducing) - Bi)

        if self.Cpsi1V is None:
            psi1V = np.dot(self.psi1.T, self.likelihood.V)
            tmp, _ = dtrtrs(self._Lm, np.asfortranarray(psi1V), lower=1, trans=0)
            tmp, _ = dpotrs(self.LB, tmp, lower=1)
            self.Cpsi1V, _ = dtrtrs(self._Lm, tmp, lower=1, trans=1)

        if X_variance_new is None:
            Kx = self.kern.K(self.Z, Xnew, which_parts=which_parts)
            mu = np.dot(Kx.T, self.Cpsi1V)
            if full_cov:
                Kxx = self.kern.K(Xnew, which_parts=which_parts)
                var = Kxx - mdot(Kx.T, Kmmi_LmiBLmi, Kx) # NOTE this won't work for plotting
            else:
                Kxx = self.kern.Kdiag(Xnew, which_parts=which_parts)
                var = Kxx - np.sum(Kx * np.dot(Kmmi_LmiBLmi, Kx), 0)
        else:
            # assert which_p.Tarts=='all', "swithching out parts of variational kernels is not implemented"
            Kx = self.kern.psi1(self.Z, Xnew, X_variance_new) # , which_parts=which_parts) TODO: which_parts
            mu = np.dot(Kx, self.Cpsi1V)
            if full_cov:
                raise NotImplementedError, "TODO"
            else:
                Kxx = self.kern.psi0(self.Z, Xnew, X_variance_new)
                psi2 = self.kern.psi2(self.Z, Xnew, X_variance_new)
                var = Kxx - np.sum(np.sum(psi2 * Kmmi_LmiBLmi[None, :, :], 1), 1)

        return mu, var[:, None]

    def predict(self, Xnew, X_variance_new=None, which_parts='all', full_cov=False):
        """
        Predict the function(s) at the new point(s) Xnew.

        Arguments
        ---------
        :param Xnew: The points at which to make a prediction
        :type Xnew: np.ndarray, Nnew x self.input_dim
        :param X_variance_new: The uncertainty in the prediction points
        :type X_variance_new: np.ndarray, Nnew x self.input_dim
        :param which_parts:  specifies which outputs kernel(s) to use in prediction
        :type which_parts: ('all', list of bools)
        :param full_cov: whether to return the full covariance matrix, or just the diagonal
        :type full_cov: bool
        :rtype: posterior mean,  a Numpy array, Nnew x self.input_dim
        :rtype: posterior variance, a Numpy array, Nnew x 1 if full_cov=False, Nnew x Nnew otherwise
        :rtype: lower and upper boundaries of the 95% confidence intervals, Numpy arrays,  Nnew x self.input_dim


           If full_cov and self.input_dim > 1, the return shape of var is Nnew x Nnew x self.input_dim. If self.input_dim == 1, the return shape is Nnew x Nnew.
           This is to allow for different normalizations of the output dimensions.

        """
        # normalize X values
        Xnew = (Xnew.copy() - self._Xoffset) / self._Xscale
        if X_variance_new is not None:
            X_variance_new = X_variance_new / self._Xscale ** 2

        # here's the actual prediction by the GP model
        mu, var = self._raw_predict(Xnew, X_variance_new, full_cov=full_cov, which_parts=which_parts)

        # now push through likelihood
        mean, var, _025pm, _975pm = self.likelihood.predictive_values(mu, var, full_cov)

        return mean, var, _025pm, _975pm

<<<<<<< HEAD
    def plot(self, samples=0, plot_limits=None, which_data='all', which_parts='all', resolution=None, levels=20, fignum=None, ax=None):

=======
    def plot(self, samples=0, plot_limits=None, which_data='all', which_parts='all', resolution=None, levels=20, fignum=None, ax=None, output=None):
>>>>>>> d653921b
        if ax is None:
            fig = pb.figure(num=fignum)
            ax = fig.add_subplot(111)
        if which_data is 'all':
            which_data = slice(None)

<<<<<<< HEAD
        GPBase.plot(self, samples=0, plot_limits=None, which_data='all', which_parts='all', resolution=None, levels=20, ax=ax)

        # add the inducing inputs and some errorbars
        if self.X.shape[1] == 1:
=======
        GPBase.plot(self, samples=0, plot_limits=plot_limits, which_data='all', which_parts='all', resolution=None, levels=20, ax=ax, output=output)
        if self.X.shape[1] == 1 and not hasattr(self,'multioutput'):
>>>>>>> d653921b
            if self.has_uncertain_inputs:
                Xu = self.X * self._Xscale + self._Xoffset # NOTE self.X are the normalized values now
                ax.errorbar(Xu[which_data, 0], self.likelihood.data[which_data, 0],
                            xerr=2 * np.sqrt(self.X_variance[which_data, 0]),
                            ecolor='k', fmt=None, elinewidth=.5, alpha=.5)
            Zu = self.Z * self._Xscale + self._Xoffset
            ax.plot(Zu, np.zeros_like(Zu) + ax.get_ylim()[0], 'r|', mew=1.5, markersize=12)

        elif self.X.shape[1] == 2 and not hasattr(self,'multioutput'):
            Zu = self.Z * self._Xscale + self._Xoffset
            ax.plot(Zu[:, 0], Zu[:, 1], 'wo')

        elif self.X.shape[1] == 2 and hasattr(self,'multioutput'):
            Xu = self.X[self.X[:,-1]==output,:]
            if self.has_uncertain_inputs:
                Xu = self.X * self._Xscale + self._Xoffset  # NOTE self.X are the normalized values now

                Xu = self.X[self.X[:,-1]==output ,0:1] #??

                ax.errorbar(Xu[which_data, 0], self.likelihood.data[which_data, 0],
                            xerr=2 * np.sqrt(self.X_variance[which_data, 0]),
                            ecolor='k', fmt=None, elinewidth=.5, alpha=.5)

            Zu = self.Z[self.Z[:,-1]==output,:]
            Zu = self.Z * self._Xscale + self._Xoffset
            Zu = self.Z[self.Z[:,-1]==output ,0:1] #??
            ax.plot(Zu, np.zeros_like(Zu) + ax.get_ylim()[0], 'r|', mew=1.5, markersize=12)
            #ax.set_ylim(ax.get_ylim()[0],)

        else:
            raise NotImplementedError, "Cannot define a frame with more than two input dimensions"

    def predict_single_output(self, Xnew, output=0, which_parts='all', full_cov=False):
        """
        For a specific output, predict the function at the new point(s) Xnew.
        Arguments
        ---------
        :param Xnew: The points at which to make a prediction
        :type Xnew: np.ndarray, Nnew x self.input_dim
        :param output: output to predict
        :type output: integer in {0,..., num_outputs-1}
        :param which_parts:  specifies which outputs kernel(s) to use in prediction
        :type which_parts: ('all', list of bools)
        :param full_cov: whether to return the full covariance matrix, or just the diagonal
        :type full_cov: bool
        :rtype: posterior mean,  a Numpy array, Nnew x self.input_dim
        :rtype: posterior variance, a Numpy array, Nnew x 1 if full_cov=False, Nnew x Nnew otherwise
        :rtype: lower and upper boundaries of the 95% confidence intervals, Numpy arrays,  Nnew x self.input_dim

        .. Note:: For multiple output models only
        """

        assert hasattr(self,'multioutput')
        index = np.ones_like(Xnew)*output
        Xnew = np.hstack((Xnew,index))

        # normalize X values
        Xnew = (Xnew.copy() - self._Xoffset) / self._Xscale
        mu, var = self._raw_predict(Xnew, full_cov=full_cov, which_parts=which_parts)

        # now push through likelihood
        mean, var, _025pm, _975pm = self.likelihood.predictive_values(mu, var, full_cov, noise_model = output)
        return mean, var, _025pm, _975pm

    def _raw_predict_single_output(self, _Xnew, output=0, X_variance_new=None, which_parts='all', full_cov=False,stop=False):
        """
        Internal helper function for making predictions for a specific output,
        does not account for normalization or likelihood
        ---------

        :param Xnew: The points at which to make a prediction
        :type Xnew: np.ndarray, Nnew x self.input_dim
        :param output: output to predict
        :type output: integer in {0,..., num_outputs-1}
        :param which_parts:  specifies which outputs kernel(s) to use in prediction
        :type which_parts: ('all', list of bools)
        :param full_cov: whether to return the full covariance matrix, or just the diagonal

        .. Note:: For multiple output models only
        """
        Bi, _ = dpotri(self.LB, lower=0)  # WTH? this lower switch should be 1, but that doesn't work!
        symmetrify(Bi)
        Kmmi_LmiBLmi = backsub_both_sides(self.Lm, np.eye(self.num_inducing) - Bi)

        if self.Cpsi1V is None:
            psi1V = np.dot(self.psi1.T,self.likelihood.V)
            tmp, _ = dtrtrs(self.Lm, np.asfortranarray(psi1V), lower=1, trans=0)
            tmp, _ = dpotrs(self.LB, tmp, lower=1)
            self.Cpsi1V, _ = dtrtrs(self.Lm, tmp, lower=1, trans=1)

        assert hasattr(self,'multioutput')
        index = np.ones_like(_Xnew)*output
        _Xnew = np.hstack((_Xnew,index))

        if X_variance_new is None:
            Kx = self.kern.K(self.Z, _Xnew, which_parts=which_parts)
            mu = np.dot(Kx.T, self.Cpsi1V)
            if full_cov:
                Kxx = self.kern.K(_Xnew, which_parts=which_parts)
                var = Kxx - mdot(Kx.T, Kmmi_LmiBLmi, Kx) # NOTE this won't work for plotting
            else:
                Kxx = self.kern.Kdiag(_Xnew, which_parts=which_parts)
                var = Kxx - np.sum(Kx * np.dot(Kmmi_LmiBLmi, Kx), 0)
        else:
            Kx = self.kern.psi1(self.Z, _Xnew, X_variance_new)
            mu = np.dot(Kx, self.Cpsi1V)
            if full_cov:
                raise NotImplementedError, "TODO"
            else:
                Kxx = self.kern.psi0(self.Z, _Xnew, X_variance_new)
                psi2 = self.kern.psi2(self.Z, _Xnew, X_variance_new)
                var = Kxx - np.sum(np.sum(psi2 * Kmmi_LmiBLmi[None, :, :], 1), 1)

        return mu, var[:, None]<|MERGE_RESOLUTION|>--- conflicted
+++ resolved
@@ -336,27 +336,15 @@
 
         return mean, var, _025pm, _975pm
 
-<<<<<<< HEAD
-    def plot(self, samples=0, plot_limits=None, which_data='all', which_parts='all', resolution=None, levels=20, fignum=None, ax=None):
-
-=======
     def plot(self, samples=0, plot_limits=None, which_data='all', which_parts='all', resolution=None, levels=20, fignum=None, ax=None, output=None):
->>>>>>> d653921b
         if ax is None:
             fig = pb.figure(num=fignum)
             ax = fig.add_subplot(111)
         if which_data is 'all':
             which_data = slice(None)
 
-<<<<<<< HEAD
-        GPBase.plot(self, samples=0, plot_limits=None, which_data='all', which_parts='all', resolution=None, levels=20, ax=ax)
-
-        # add the inducing inputs and some errorbars
-        if self.X.shape[1] == 1:
-=======
         GPBase.plot(self, samples=0, plot_limits=plot_limits, which_data='all', which_parts='all', resolution=None, levels=20, ax=ax, output=output)
         if self.X.shape[1] == 1 and not hasattr(self,'multioutput'):
->>>>>>> d653921b
             if self.has_uncertain_inputs:
                 Xu = self.X * self._Xscale + self._Xoffset # NOTE self.X are the normalized values now
                 ax.errorbar(Xu[which_data, 0], self.likelihood.data[which_data, 0],
