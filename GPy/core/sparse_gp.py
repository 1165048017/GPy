# Copyright (c) 2012-2014, GPy authors (see AUTHORS.txt).
# Licensed under the BSD 3-clause license (see LICENSE.txt)

import numpy as np
from gp import GP
from parameterization.param import Param
from ..inference.latent_function_inference import var_dtc
from .. import likelihoods
from parameterization.variational import VariationalPosterior

import logging
from GPy.inference.latent_function_inference.posterior import Posterior
from GPy.inference.optimization.stochastics import SparseGPStochastics,\
    SparseGPMissing
#no stochastics.py file added! from GPy.inference.optimization.stochastics import SparseGPStochastics,\
    #SparseGPMissing
logger = logging.getLogger("sparse gp")

class SparseGP(GP):
    """
    A general purpose Sparse GP model

    This model allows (approximate) inference using variational DTC or FITC
    (Gaussian likelihoods) as well as non-conjugate sparse methods based on
    these.

    :param X: inputs
    :type X: np.ndarray (num_data x input_dim)
    :param likelihood: a likelihood instance, containing the observed data
    :type likelihood: GPy.likelihood.(Gaussian | EP | Laplace)
    :param kernel: the kernel (covariance function). See link kernels
    :type kernel: a GPy.kern.kern instance
    :param X_variance: The uncertainty in the measurements of X (Gaussian variance)
    :type X_variance: np.ndarray (num_data x input_dim) | None
    :param Z: inducing inputs
    :type Z: np.ndarray (num_inducing x input_dim)
    :param num_inducing: Number of inducing points (optional, default 10. Ignored if Z is not None)
    :type num_inducing: int

    """

<<<<<<< HEAD
    def __init__(self, X, likelihood, kernel, Z, X_variance=None, normalize_X=False):
        GPBase.__init__(self, X, likelihood, kernel, normalize_X=normalize_X)

        self.Z = Z
        self.num_inducing = Z.shape[0]
        self.backsub = 0
        
        if X_variance is None:
            self.has_uncertain_inputs = False
            self.X_variance = None
        else:
            assert X_variance.shape == X.shape
            self.has_uncertain_inputs = True
            self.X_variance = X_variance

        if normalize_X:
            self.Z = (self.Z.copy() - self._Xoffset) / self._Xscale

        # normalize X uncertainty also
        if self.has_uncertain_inputs:
            self.X_variance /= np.square(self._Xscale)

        self._const_jitter = None

    def _compute_kernel_matrices(self):
        # kernel computations, using BGPLVM notation
        self.Kmm = self.kern.K(self.Z)
        if self.has_uncertain_inputs:
            self.psi0 = self.kern.psi0(self.Z, self.X, self.X_variance)
            self.psi1 = self.kern.psi1(self.Z, self.X, self.X_variance)
            self.psi2 = self.kern.psi2(self.Z, self.X, self.X_variance)
        else:
            self.psi0 = self.kern.Kdiag(self.X)
            self.psi1 = self.kern.K(self.X, self.Z)
            self.psi2 = None

    def _computations(self):
        if self._const_jitter is None or not(self._const_jitter.shape[0] == self.num_inducing):
            self._const_jitter = np.eye(self.num_inducing) * 1e-7

        # factor Kmm
        self._Lm = jitchol(self.Kmm + self._const_jitter)    
        if not self.backsub:
            self._LmInv = linalg.lapack.dtrtri(self._Lm, lower=1)[0] # TODO: not needed in old version
        
        # The rather complex computations of self._A
        if self.has_uncertain_inputs:
            if self.likelihood.is_heteroscedastic:
                psi2_beta = (self.psi2 * (self.likelihood.precision.flatten().reshape(self.num_data, 1, 1))).sum(0)
            else:
                psi2_beta = self.psi2.sum(0) * self.likelihood.precision
            if self.backsub:
                evals, evecs = linalg.eigh(psi2_beta)
                clipped_evals = np.clip(evals, 0., 1e6) # TODO: make clipping configurable
                if not np.array_equal(evals, clipped_evals):
                    pass # print evals
                tmp = evecs * np.sqrt(clipped_evals)
                tmp = tmp.T
                tmp, _ = dtrtrs(self._Lm, np.asfortranarray(tmp.T), lower=1)
                self._A = tdot(tmp) 
            else:
                self._A = np.dot(np.dot(self._LmInv,
                                        psi2_beta),
                                 self._LmInv.T)
        else:
            if self.likelihood.is_heteroscedastic:
                tmp = self.psi1 * (np.sqrt(self.likelihood.precision.flatten().reshape(self.num_data, 1)))
            else:
                tmp = self.psi1 * (np.sqrt(self.likelihood.precision))
            tmp, _ = dtrtrs(self._Lm, np.asfortranarray(tmp.T), lower=1)
            self._A = tdot(tmp)        
        
        # factor B
        self.B = np.eye(self.num_inducing) + self._A
        self.LB = jitchol(self.B)

        # VVT_factor is a matrix such that tdot(VVT_factor) = VVT...this is for efficiency!
        self.psi1Vf = np.dot(self.psi1.T, self.likelihood.VVT_factor)

        if 1:#self.backsub:
            # back substutue C into psi1Vf
            tmp, info1 = dtrtrs(self._Lm, np.asfortranarray(self.psi1Vf), lower=1, trans=0)
            self._LBi_Lmi_psi1Vf, _ = dtrtrs(self.LB, np.asfortranarray(tmp), lower=1, trans=0)
            # tmp, info2 = dpotrs(self.LB, tmp, lower=1)
            tmp, info2 = dtrtrs(self.LB, self._LBi_Lmi_psi1Vf, lower=1, trans=1)
            self.Cpsi1Vf, info3 = dtrtrs(self._Lm, tmp, lower=1, trans=1)
        else:
            # slower, but more stable (?) version:
            tmp = np.dot(self._LmInv, self.psi1Vf)
            self._LBInv = linalg.lapack.dtrtri(self.LB, lower=True)[0]
            self._LBi_Lmi_psi1Vf = np.dot(self._LBInv, tmp)
            tmp = np.dot(self._LBInv.T, self._LBi_Lmi_psi1Vf)
            self.Cpsi1Vf = np.dot(self._LmInv.T, tmp)
        
        #import ipdb;ipdb.set_trace()
        
        # Compute dL_dKmm
        tmp = tdot(self._LBi_Lmi_psi1Vf)
        self.data_fit = np.trace(tmp)
        self.DBi_plus_BiPBi = backsub_both_sides(self.LB, self.output_dim * np.eye(self.num_inducing) + tmp)
        tmp = -0.5 * self.DBi_plus_BiPBi
        tmp += -0.5 * self.B * self.output_dim
        tmp += self.output_dim * np.eye(self.num_inducing)
        self.dL_dKmm = backsub_both_sides(self._Lm, tmp)

        # Compute dL_dpsi # FIXME: this is untested for the heterscedastic + uncertain inputs case
        self.dL_dpsi0 = -0.5 * self.output_dim * (self.likelihood.precision * np.ones([self.num_data, 1])).flatten()
        self.dL_dpsi1 = np.dot(self.likelihood.VVT_factor, self.Cpsi1Vf.T)
        dL_dpsi2_beta = 0.5 * backsub_both_sides(self._Lm, self.output_dim * np.eye(self.num_inducing) - self.DBi_plus_BiPBi)

        if self.likelihood.is_heteroscedastic:

            if self.has_uncertain_inputs:
                self.dL_dpsi2 = self.likelihood.precision.flatten()[:, None, None] * dL_dpsi2_beta[None, :, :]
            else:
                self.dL_dpsi1 += 2.*np.dot(dL_dpsi2_beta, (self.psi1 * self.likelihood.precision.reshape(self.num_data, 1)).T).T
                self.dL_dpsi2 = None
        else:
            dL_dpsi2 = self.likelihood.precision * dL_dpsi2_beta
            if self.has_uncertain_inputs:
                # repeat for each of the N psi_2 matrices
                self.dL_dpsi2 = np.repeat(dL_dpsi2[None, :, :], self.num_data, axis=0)
            else:
                # subsume back into psi1 (==Kmn)
                self.dL_dpsi1 += 2.*np.dot(self.psi1, dL_dpsi2)
                self.dL_dpsi2 = None


        # the partial derivative vector for the likelihood
        if self.likelihood.num_params == 0:
            # save computation here.
            self.partial_for_likelihood = None
        elif self.likelihood.is_heteroscedastic:

            if self.has_uncertain_inputs:
                raise NotImplementedError, "heteroscedatic derivates with uncertain inputs not implemented"

            else:

                LBi = chol_inv(self.LB)
                Lmi_psi1, nil = dtrtrs(self._Lm, np.asfortranarray(self.psi1.T), lower=1, trans=0)
                _LBi_Lmi_psi1, _ = dtrtrs(self.LB, np.asfortranarray(Lmi_psi1), lower=1, trans=0)


                self.partial_for_likelihood = -0.5 * self.likelihood.precision + 0.5 * self.likelihood.V**2
                self.partial_for_likelihood += 0.5 * self.output_dim * (self.psi0 - np.sum(Lmi_psi1**2,0))[:,None] * self.likelihood.precision**2

                self.partial_for_likelihood += 0.5*np.sum(mdot(LBi.T,LBi,Lmi_psi1)*Lmi_psi1,0)[:,None]*self.likelihood.precision**2

                self.partial_for_likelihood += -np.dot(self._LBi_Lmi_psi1Vf.T,_LBi_Lmi_psi1).T * self.likelihood.Y * self.likelihood.precision**2
                self.partial_for_likelihood += 0.5*np.dot(self._LBi_Lmi_psi1Vf.T,_LBi_Lmi_psi1).T**2 * self.likelihood.precision**2

        else:
            # likelihood is not heteroscedatic
            self.partial_for_likelihood = -0.5 * self.num_data * self.output_dim * self.likelihood.precision + 0.5 * self.likelihood.trYYT * self.likelihood.precision ** 2
            self.partial_for_likelihood += 0.5 * self.output_dim * (self.psi0.sum() * self.likelihood.precision ** 2 - np.trace(self._A) * self.likelihood.precision)
            self.partial_for_likelihood += self.likelihood.precision * (0.5 * np.sum(self._A * self.DBi_plus_BiPBi) - self.data_fit)

    def log_likelihood(self):
        """ Compute the (lower bound on the) log marginal likelihood """
        if self.likelihood.is_heteroscedastic:
            A = -0.5 * self.num_data * self.output_dim * np.log(2.*np.pi) + 0.5 * np.sum(np.log(self.likelihood.precision)) - 0.5 * np.sum(self.likelihood.V * self.likelihood.Y)
            B = -0.5 * self.output_dim * (np.sum(self.likelihood.precision.flatten() * self.psi0) - np.trace(self._A))
        else:
            A = -0.5 * self.num_data * self.output_dim * (np.log(2.*np.pi) - np.log(self.likelihood.precision)) - 0.5 * self.likelihood.precision * self.likelihood.trYYT
            B = -0.5 * self.output_dim * (np.sum(self.likelihood.precision * self.psi0) - np.trace(self._A))
        C = -self.output_dim * (np.sum(np.log(np.diag(self.LB)))) # + 0.5 * self.num_inducing * np.log(sf2))
        D = 0.5 * self.data_fit
        self._A_part, self._B_part, self._C_part, self._D_part = A, B, C, D
        return A + B + C + D + self.likelihood.Z

    def _set_params(self, p):
        self.Z = p[:self.num_inducing * self.input_dim].reshape(self.num_inducing, self.input_dim)
        self.kern._set_params(p[self.Z.size:self.Z.size + self.kern.num_params])
        self.likelihood._set_params(p[self.Z.size + self.kern.num_params:])
        self._compute_kernel_matrices()
        self._computations()
        self.Cpsi1V = None

    def _get_params(self):
        return np.hstack([self.Z.flatten(), self.kern._get_params_transformed(), self.likelihood._get_params()])

    def _get_param_names(self):
        return sum([['iip_%i_%i' % (i, j) for j in range(self.Z.shape[1])] for i in range(self.Z.shape[0])], [])\
            + self.kern._get_param_names_transformed() + self.likelihood._get_param_names()

    #def _get_print_names(self):
    #    return self.kern._get_param_names_transformed() + self.likelihood._get_param_names()

    def update_likelihood_approximation(self, **kwargs):
        """
        Approximates a non-gaussian likelihood using Expectation Propagation

        For a Gaussian likelihood, no iteration is required:
        this function does nothing
        """
        if not isinstance(self.likelihood, Gaussian): # Updates not needed for Gaussian likelihood
            self.likelihood.restart()
            if self.has_uncertain_inputs:
                Lmi = chol_inv(self._Lm)
                Kmmi = tdot(Lmi.T)
                diag_tr_psi2Kmmi = np.array([np.trace(psi2_Kmmi) for psi2_Kmmi in np.dot(self.psi2, Kmmi)])

                self.likelihood.fit_FITC(self.Kmm, self.psi1.T, diag_tr_psi2Kmmi, **kwargs) # This uses the fit_FITC code, but does not perfomr a FITC-EP.#TODO solve potential confusion
                # raise NotImplementedError, "EP approximation not implemented for uncertain inputs"
            else:
                self.likelihood.fit_DTC(self.Kmm, self.psi1.T, **kwargs)
                # self.likelihood.fit_FITC(self.Kmm,self.psi1,self.psi0)
                self._set_params(self._get_params()) # update the GP

    def _log_likelihood_gradients(self):
        return np.hstack((self.dL_dZ().flatten(), self.dL_dtheta(), self.likelihood._gradients(partial=self.partial_for_likelihood)))

    def dL_dtheta(self):
        """
        Compute and return the derivative of the log marginal likelihood wrt the parameters of the kernel
        """
        dL_dtheta = self.kern.dK_dtheta(self.dL_dKmm, self.Z)
        if self.has_uncertain_inputs:
            dL_dtheta += self.kern.dpsi0_dtheta(self.dL_dpsi0, self.Z, self.X, self.X_variance)
            dL_dtheta += self.kern.dpsi1_dtheta(self.dL_dpsi1, self.Z, self.X, self.X_variance)
            dL_dtheta += self.kern.dpsi2_dtheta(self.dL_dpsi2, self.Z, self.X, self.X_variance)
        else:
            dL_dtheta += self.kern.dK_dtheta(self.dL_dpsi1, self.X, self.Z)
            dL_dtheta += self.kern.dKdiag_dtheta(self.dL_dpsi0, self.X)

        return dL_dtheta

    def dL_dZ(self):
        """
        The derivative of the bound wrt the inducing inputs Z
        """
        dL_dZ = self.kern.dK_dX(self.dL_dKmm, self.Z)
        if self.has_uncertain_inputs:
            dL_dZ += self.kern.dpsi1_dZ(self.dL_dpsi1, self.Z, self.X, self.X_variance)
            dL_dZ += self.kern.dpsi2_dZ(self.dL_dpsi2, self.Z, self.X, self.X_variance)
        else:
            dL_dZ += self.kern.dK_dX(self.dL_dpsi1.T, self.Z, self.X)
        return dL_dZ

    def _raw_predict(self, Xnew, X_variance_new=None, which_parts='all', full_cov=False):
        """
        Internal helper function for making predictions, does not account for
        normalization or likelihood function
        """

        Bi, _ = dpotri(self.LB, lower=0) # WTH? this lower switch should be 1, but that doesn't work!
        symmetrify(Bi)
        Kmmi_LmiBLmi = backsub_both_sides(self._Lm, np.eye(self.num_inducing) - Bi)

        if self.Cpsi1V is None:
            psi1V = np.dot(self.psi1.T, self.likelihood.V)
            tmp, _ = dtrtrs(self._Lm, np.asfortranarray(psi1V), lower=1, trans=0)
            tmp, _ = dpotrs(self.LB, tmp, lower=1)
            self.Cpsi1V, _ = dtrtrs(self._Lm, tmp, lower=1, trans=1)

        if X_variance_new is None:
            Kx = self.kern.K(self.Z, Xnew, which_parts=which_parts)
            mu = np.dot(Kx.T, self.Cpsi1V)
            if full_cov:
                Kxx = self.kern.K(Xnew, which_parts=which_parts)
                var = Kxx - mdot(Kx.T, Kmmi_LmiBLmi, Kx) # NOTE this won't work for plotting
            else:
                Kxx = self.kern.Kdiag(Xnew, which_parts=which_parts)
                var = Kxx - np.sum(Kx * np.dot(Kmmi_LmiBLmi, Kx), 0)
        else:
            # assert which_parts=='all', "swithching out parts of variational kernels is not implemented"
            Kx = self.kern.psi1(self.Z, Xnew, X_variance_new) # , which_parts=which_parts) TODO: which_parts
            mu = np.dot(Kx, self.Cpsi1V)
            if full_cov:
                raise NotImplementedError, "TODO"
            else:
                Kxx = self.kern.psi0(self.Z, Xnew, X_variance_new)
                psi2 = self.kern.psi2(self.Z, Xnew, X_variance_new)
                var = Kxx - np.sum(np.sum(psi2 * Kmmi_LmiBLmi[None, :, :], 1), 1)

        return mu, var[:, None]

    def predict(self, Xnew, X_variance_new=None, which_parts='all', full_cov=False, **likelihood_args):
        """
        Predict the function(s) at the new point(s) Xnew.

        **Arguments**

        :param Xnew: The points at which to make a prediction
        :type Xnew: np.ndarray, Nnew x self.input_dim
        :param X_variance_new: The uncertainty in the prediction points
        :type X_variance_new: np.ndarray, Nnew x self.input_dim
        :param which_parts:  specifies which outputs kernel(s) to use in prediction
        :type which_parts: ('all', list of bools)
        :param full_cov: whether to return the full covariance matrix, or just the diagonal
        :type full_cov: bool
        :rtype: posterior mean,  a Numpy array, Nnew x self.input_dim
        :rtype: posterior variance, a Numpy array, Nnew x 1 if full_cov=False, Nnew x Nnew otherwise
        :rtype: lower and upper boundaries of the 95% confidence intervals, Numpy arrays,  Nnew x self.input_dim


           If full_cov and self.input_dim > 1, the return shape of var is Nnew x Nnew x self.input_dim. If self.input_dim == 1, the return shape is Nnew x Nnew.
           This is to allow for different normalizations of the output dimensions.

        """
        # normalize X values
        Xnew = (Xnew.copy() - self._Xoffset) / self._Xscale
        if X_variance_new is not None:
            X_variance_new = X_variance_new / self._Xscale ** 2

        # here's the actual prediction by the GP model
        mu, var = self._raw_predict(Xnew, X_variance_new, full_cov=full_cov, which_parts=which_parts)

        # now push through likelihood
        mean, var, _025pm, _975pm = self.likelihood.predictive_values(mu, var, full_cov, **likelihood_args)

        return mean, var, _025pm, _975pm


    def plot_f(self, samples=0, plot_limits=None, which_data_rows='all',
            which_data_ycols='all', which_parts='all', resolution=None,
            full_cov=False, fignum=None, ax=None):

        """
        Plot the GP's view of the world, where the data is normalized and the
          - In one dimension, the function is plotted with a shaded region identifying two standard deviations.
          - In two dimsensions, a contour-plot shows the mean predicted function
          - Not implemented in higher dimensions

        :param samples: the number of a posteriori samples to plot
        :param plot_limits: The limits of the plot. If 1D [xmin,xmax], if 2D [[xmin,ymin],[xmax,ymax]]. Defaluts to data limits
        :param which_data_rows: which if the training data to plot (default all)
        :type which_data_rows: 'all' or a slice object to slice self.X, self.Y
        :param which_parts: which of the kernel functions to plot (additively)
        :type which_parts: 'all', or list of bools
        :param resolution: the number of intervals to sample the GP on. Defaults to 200 in 1D and 50 (a 50x50 grid) in 2D
        :type resolution: int
        :param full_cov:
        :type full_cov: bool
                :param fignum: figure to plot on.
        :type fignum: figure number
        :param ax: axes to plot on.
        :type ax: axes handle

        :param output: which output to plot (for multiple output models only)
        :type output: integer (first output is 0)
        """
        if ax is None:
            fig = pb.figure(num=fignum)
            ax = fig.add_subplot(111)
        if fignum is None and ax is None:
                fignum = fig.num
        if which_data_rows is 'all':
            which_data_rows = slice(None)

        GPBase.plot_f(self, samples=samples, plot_limits=plot_limits, which_data_rows=which_data_rows, which_data_ycols=which_data_ycols, which_parts=which_parts, resolution=resolution, fignum=fignum, ax=ax)

        if self.X.shape[1] == 1:
            if self.has_uncertain_inputs:
                Xu = self.X * self._Xscale + self._Xoffset # NOTE self.X are the normalized values now
                ax.errorbar(Xu[which_data, 0], self.likelihood.data[which_data, 0],
                            xerr=2 * np.sqrt(self.X_variance[which_data, 0]),
                            ecolor='k', fmt=None, elinewidth=.5, alpha=.5)
            Zu = self.Z * self._Xscale + self._Xoffset
            ax.plot(Zu, np.zeros_like(Zu) + ax.get_ylim()[0], 'r|', mew=1.5, markersize=12)

        elif self.X.shape[1] == 2:
            Zu = self.Z * self._Xscale + self._Xoffset
            ax.plot(Zu[:, 0], Zu[:, 1], 'wo')

        else:
            raise NotImplementedError, "Cannot define a frame with more than two input dimensions"

    def plot(self, plot_limits=None, which_data_rows='all',
            which_data_ycols='all', which_parts='all', fixed_inputs=[],
            plot_raw=False,
            levels=20, samples=0, fignum=None, ax=None, resolution=None):
        """
        Plot the posterior of the sparse GP.
          - In one dimension, the function is plotted with a shaded region identifying two standard deviations.
          - In two dimsensions, a contour-plot shows the mean predicted function
          - In higher dimensions, use fixed_inputs to plot the GP  with some of the inputs fixed.

        Can plot only part of the data and part of the posterior functions
        using which_data_rowsm which_data_ycols and which_parts

        :param plot_limits: The limits of the plot. If 1D [xmin,xmax], if 2D [[xmin,ymin],[xmax,ymax]]. Defaluts to data limits
        :type plot_limits: np.array
        :param which_data_rows: which of the training data to plot (default all)
        :type which_data_rows: 'all' or a slice object to slice self.X, self.Y
        :param which_data_ycols: when the data has several columns (independant outputs), only plot these
        :type which_data_rows: 'all' or a list of integers
        :param which_parts: which of the kernel functions to plot (additively)
        :type which_parts: 'all', or list of bools
        :param fixed_inputs: a list of tuple [(i,v), (i,v)...], specifying that input index i should be set to value v.
        :type fixed_inputs: a list of tuples
        :param resolution: the number of intervals to sample the GP on. Defaults to 200 in 1D and 50 (a 50x50 grid) in 2D
        :type resolution: int
        :param levels: number of levels to plot in a contour plot.
        :type levels: int
        :param samples: the number of a posteriori samples to plot
        :type samples: int
        :param fignum: figure to plot on.
        :type fignum: figure number
        :param ax: axes to plot on.
        :type ax: axes handle
        :type output: integer (first output is 0)
        :param linecol: color of line to plot.
        :type linecol:
        :param fillcol: color of fill
        :param levels: for 2D plotting, the number of contour levels to use is ax is None, create a new figure
        """
        #deal work out which ax to plot on
        #Need these because we use which_data_rows in this function not just base
        if which_data_rows == 'all':
            which_data_rows = slice(None)
        if which_data_ycols == 'all':
            which_data_ycols = np.arange(self.output_dim)
        if ax is None:
            fig = pb.figure(num=fignum)
            ax = fig.add_subplot(111)

        #work out what the inputs are for plotting (1D or 2D)
        fixed_dims = np.array([i for i,v in fixed_inputs])
        free_dims = np.setdiff1d(np.arange(self.input_dim),fixed_dims)

        #call the base plotting
        GPBase.plot(self, samples=samples, plot_limits=plot_limits,
                which_data_rows=which_data_rows,
                which_data_ycols=which_data_ycols, fixed_inputs=fixed_inputs,
                which_parts=which_parts, resolution=resolution, levels=20,
                fignum=fignum, ax=ax)

        if len(free_dims) == 1:
            #plot errorbars for the uncertain inputs
            if self.has_uncertain_inputs:
                Xu = self.X * self._Xscale + self._Xoffset # NOTE self.X are the normalized values now
                ax.errorbar(Xu[which_data_rows, 0], self.likelihood.data[which_data_rows, 0],
                            xerr=2 * np.sqrt(self.X_variance[which_data_rows, 0]),
                            ecolor='k', fmt=None, elinewidth=.5, alpha=.5)

            #plot the inducing inputs
            Zu = self.Z * self._Xscale + self._Xoffset
            ax.plot(Zu, np.zeros_like(Zu) + ax.get_ylim()[0], 'r|', mew=1.5, markersize=12)

        elif len(free_dims) == 2:
            Zu = self.Z * self._Xscale + self._Xoffset
            ax.plot(Zu[:, 0], Zu[:, 1], 'wo')

        else:
            raise NotImplementedError, "Cannot define a frame with more than two input dimensions"

    def getstate(self):
        """
        Get the current state of the class,
        here just all the indices, rest can get recomputed
        """
        return GPBase.getstate(self) + [self.Z,
                self.num_inducing,
                self.has_uncertain_inputs,
                self.X_variance]

    def setstate(self, state):
        self.X_variance = state.pop()
        self.has_uncertain_inputs = state.pop()
        self.num_inducing = state.pop()
        self.Z = state.pop()
        GPBase.setstate(self, state)

=======
    def __init__(self, X, Y, Z, kernel, likelihood, inference_method=None,
                 name='sparse gp', Y_metadata=None, normalizer=False):
        #pick a sensible inference method
        if inference_method is None:
            if isinstance(likelihood, likelihoods.Gaussian):
                inference_method = var_dtc.VarDTC(limit=1 if not self.missing_data else Y.shape[1])
            else:
                #inference_method = ??
                raise NotImplementedError, "what to do what to do?"
            print "defaulting to ", inference_method, "for latent function inference"

        self.Z = Param('inducing inputs', Z)
        self.num_inducing = Z.shape[0]

        GP.__init__(self, X, Y, kernel, likelihood, inference_method=inference_method, name=name, Y_metadata=Y_metadata, normalizer=normalizer)

        logger.info("Adding Z as parameter")
        self.link_parameter(self.Z, index=0)
        self.posterior = None

    def has_uncertain_inputs(self):
        return isinstance(self.X, VariationalPosterior)

    def parameters_changed(self):
        self.posterior, self._log_marginal_likelihood, self.grad_dict = self.inference_method.inference(self.kern, self.X, self.Z, self.likelihood, self.Y, self.Y_metadata)

        self.likelihood.update_gradients(self.grad_dict['dL_dthetaL'])

        if isinstance(self.X, VariationalPosterior):
            #gradients wrt kernel
            dL_dKmm = self.grad_dict['dL_dKmm']
            self.kern.update_gradients_full(dL_dKmm, self.Z, None)
            kerngrad = self.kern.gradient.copy()
            self.kern.update_gradients_expectations(variational_posterior=self.X,
                                                    Z=self.Z,
                                                    dL_dpsi0=self.grad_dict['dL_dpsi0'],
                                                    dL_dpsi1=self.grad_dict['dL_dpsi1'],
                                                    dL_dpsi2=self.grad_dict['dL_dpsi2'])
            self.kern.gradient += kerngrad

            #gradients wrt Z
            self.Z.gradient = self.kern.gradients_X(dL_dKmm, self.Z)
            self.Z.gradient += self.kern.gradients_Z_expectations(
                               self.grad_dict['dL_dpsi0'],
                               self.grad_dict['dL_dpsi1'],
                               self.grad_dict['dL_dpsi2'],
                               Z=self.Z,
                               variational_posterior=self.X)
        else:
            #gradients wrt kernel
            self.kern.update_gradients_diag(self.grad_dict['dL_dKdiag'], self.X)
            kerngrad = self.kern.gradient.copy()
            self.kern.update_gradients_full(self.grad_dict['dL_dKnm'], self.X, self.Z)
            kerngrad += self.kern.gradient
            self.kern.update_gradients_full(self.grad_dict['dL_dKmm'], self.Z, None)
            self.kern.gradient += kerngrad
            #gradients wrt Z
            self.Z.gradient = self.kern.gradients_X(self.grad_dict['dL_dKmm'], self.Z)
            self.Z.gradient += self.kern.gradients_X(self.grad_dict['dL_dKnm'].T, self.Z, self.X)


    def _raw_predict(self, Xnew, full_cov=False, kern=None):
        """
        Make a prediction for the latent function values
        """

        if kern is None: kern = self.kern

        if not isinstance(Xnew, VariationalPosterior):
            Kx = kern.K(self.Z, Xnew)
            mu = np.dot(Kx.T, self.posterior.woodbury_vector)
            if full_cov:
                Kxx = kern.K(Xnew)
                if self.posterior.woodbury_inv.ndim == 2:
                    var = Kxx - np.dot(Kx.T, np.dot(self.posterior.woodbury_inv, Kx))
                elif self.posterior.woodbury_inv.ndim == 3:
                    var = Kxx[:,:,None] - np.tensordot(np.dot(np.atleast_3d(self.posterior.woodbury_inv).T, Kx).T, Kx, [1,0]).swapaxes(1,2)
                var = var
            else:
                Kxx = kern.Kdiag(Xnew)
                var = (Kxx - np.sum(np.dot(np.atleast_3d(self.posterior.woodbury_inv).T, Kx) * Kx[None,:,:], 1)).T
        else:
            Kx = kern.psi1(self.Z, Xnew)
            mu = np.dot(Kx, self.posterior.woodbury_vector)
            if full_cov:
                raise NotImplementedError, "TODO"
            else:
                Kxx = kern.psi0(self.Z, Xnew)
                psi2 = kern.psi2(self.Z, Xnew)
                var = Kxx - np.sum(np.sum(psi2 * Kmmi_LmiBLmi[None, :, :], 1), 1)
        return mu, var
>>>>>>> 4fd05439
<|MERGE_RESOLUTION|>--- conflicted
+++ resolved
@@ -39,473 +39,6 @@
 
     """
 
-<<<<<<< HEAD
-    def __init__(self, X, likelihood, kernel, Z, X_variance=None, normalize_X=False):
-        GPBase.__init__(self, X, likelihood, kernel, normalize_X=normalize_X)
-
-        self.Z = Z
-        self.num_inducing = Z.shape[0]
-        self.backsub = 0
-        
-        if X_variance is None:
-            self.has_uncertain_inputs = False
-            self.X_variance = None
-        else:
-            assert X_variance.shape == X.shape
-            self.has_uncertain_inputs = True
-            self.X_variance = X_variance
-
-        if normalize_X:
-            self.Z = (self.Z.copy() - self._Xoffset) / self._Xscale
-
-        # normalize X uncertainty also
-        if self.has_uncertain_inputs:
-            self.X_variance /= np.square(self._Xscale)
-
-        self._const_jitter = None
-
-    def _compute_kernel_matrices(self):
-        # kernel computations, using BGPLVM notation
-        self.Kmm = self.kern.K(self.Z)
-        if self.has_uncertain_inputs:
-            self.psi0 = self.kern.psi0(self.Z, self.X, self.X_variance)
-            self.psi1 = self.kern.psi1(self.Z, self.X, self.X_variance)
-            self.psi2 = self.kern.psi2(self.Z, self.X, self.X_variance)
-        else:
-            self.psi0 = self.kern.Kdiag(self.X)
-            self.psi1 = self.kern.K(self.X, self.Z)
-            self.psi2 = None
-
-    def _computations(self):
-        if self._const_jitter is None or not(self._const_jitter.shape[0] == self.num_inducing):
-            self._const_jitter = np.eye(self.num_inducing) * 1e-7
-
-        # factor Kmm
-        self._Lm = jitchol(self.Kmm + self._const_jitter)    
-        if not self.backsub:
-            self._LmInv = linalg.lapack.dtrtri(self._Lm, lower=1)[0] # TODO: not needed in old version
-        
-        # The rather complex computations of self._A
-        if self.has_uncertain_inputs:
-            if self.likelihood.is_heteroscedastic:
-                psi2_beta = (self.psi2 * (self.likelihood.precision.flatten().reshape(self.num_data, 1, 1))).sum(0)
-            else:
-                psi2_beta = self.psi2.sum(0) * self.likelihood.precision
-            if self.backsub:
-                evals, evecs = linalg.eigh(psi2_beta)
-                clipped_evals = np.clip(evals, 0., 1e6) # TODO: make clipping configurable
-                if not np.array_equal(evals, clipped_evals):
-                    pass # print evals
-                tmp = evecs * np.sqrt(clipped_evals)
-                tmp = tmp.T
-                tmp, _ = dtrtrs(self._Lm, np.asfortranarray(tmp.T), lower=1)
-                self._A = tdot(tmp) 
-            else:
-                self._A = np.dot(np.dot(self._LmInv,
-                                        psi2_beta),
-                                 self._LmInv.T)
-        else:
-            if self.likelihood.is_heteroscedastic:
-                tmp = self.psi1 * (np.sqrt(self.likelihood.precision.flatten().reshape(self.num_data, 1)))
-            else:
-                tmp = self.psi1 * (np.sqrt(self.likelihood.precision))
-            tmp, _ = dtrtrs(self._Lm, np.asfortranarray(tmp.T), lower=1)
-            self._A = tdot(tmp)        
-        
-        # factor B
-        self.B = np.eye(self.num_inducing) + self._A
-        self.LB = jitchol(self.B)
-
-        # VVT_factor is a matrix such that tdot(VVT_factor) = VVT...this is for efficiency!
-        self.psi1Vf = np.dot(self.psi1.T, self.likelihood.VVT_factor)
-
-        if 1:#self.backsub:
-            # back substutue C into psi1Vf
-            tmp, info1 = dtrtrs(self._Lm, np.asfortranarray(self.psi1Vf), lower=1, trans=0)
-            self._LBi_Lmi_psi1Vf, _ = dtrtrs(self.LB, np.asfortranarray(tmp), lower=1, trans=0)
-            # tmp, info2 = dpotrs(self.LB, tmp, lower=1)
-            tmp, info2 = dtrtrs(self.LB, self._LBi_Lmi_psi1Vf, lower=1, trans=1)
-            self.Cpsi1Vf, info3 = dtrtrs(self._Lm, tmp, lower=1, trans=1)
-        else:
-            # slower, but more stable (?) version:
-            tmp = np.dot(self._LmInv, self.psi1Vf)
-            self._LBInv = linalg.lapack.dtrtri(self.LB, lower=True)[0]
-            self._LBi_Lmi_psi1Vf = np.dot(self._LBInv, tmp)
-            tmp = np.dot(self._LBInv.T, self._LBi_Lmi_psi1Vf)
-            self.Cpsi1Vf = np.dot(self._LmInv.T, tmp)
-        
-        #import ipdb;ipdb.set_trace()
-        
-        # Compute dL_dKmm
-        tmp = tdot(self._LBi_Lmi_psi1Vf)
-        self.data_fit = np.trace(tmp)
-        self.DBi_plus_BiPBi = backsub_both_sides(self.LB, self.output_dim * np.eye(self.num_inducing) + tmp)
-        tmp = -0.5 * self.DBi_plus_BiPBi
-        tmp += -0.5 * self.B * self.output_dim
-        tmp += self.output_dim * np.eye(self.num_inducing)
-        self.dL_dKmm = backsub_both_sides(self._Lm, tmp)
-
-        # Compute dL_dpsi # FIXME: this is untested for the heterscedastic + uncertain inputs case
-        self.dL_dpsi0 = -0.5 * self.output_dim * (self.likelihood.precision * np.ones([self.num_data, 1])).flatten()
-        self.dL_dpsi1 = np.dot(self.likelihood.VVT_factor, self.Cpsi1Vf.T)
-        dL_dpsi2_beta = 0.5 * backsub_both_sides(self._Lm, self.output_dim * np.eye(self.num_inducing) - self.DBi_plus_BiPBi)
-
-        if self.likelihood.is_heteroscedastic:
-
-            if self.has_uncertain_inputs:
-                self.dL_dpsi2 = self.likelihood.precision.flatten()[:, None, None] * dL_dpsi2_beta[None, :, :]
-            else:
-                self.dL_dpsi1 += 2.*np.dot(dL_dpsi2_beta, (self.psi1 * self.likelihood.precision.reshape(self.num_data, 1)).T).T
-                self.dL_dpsi2 = None
-        else:
-            dL_dpsi2 = self.likelihood.precision * dL_dpsi2_beta
-            if self.has_uncertain_inputs:
-                # repeat for each of the N psi_2 matrices
-                self.dL_dpsi2 = np.repeat(dL_dpsi2[None, :, :], self.num_data, axis=0)
-            else:
-                # subsume back into psi1 (==Kmn)
-                self.dL_dpsi1 += 2.*np.dot(self.psi1, dL_dpsi2)
-                self.dL_dpsi2 = None
-
-
-        # the partial derivative vector for the likelihood
-        if self.likelihood.num_params == 0:
-            # save computation here.
-            self.partial_for_likelihood = None
-        elif self.likelihood.is_heteroscedastic:
-
-            if self.has_uncertain_inputs:
-                raise NotImplementedError, "heteroscedatic derivates with uncertain inputs not implemented"
-
-            else:
-
-                LBi = chol_inv(self.LB)
-                Lmi_psi1, nil = dtrtrs(self._Lm, np.asfortranarray(self.psi1.T), lower=1, trans=0)
-                _LBi_Lmi_psi1, _ = dtrtrs(self.LB, np.asfortranarray(Lmi_psi1), lower=1, trans=0)
-
-
-                self.partial_for_likelihood = -0.5 * self.likelihood.precision + 0.5 * self.likelihood.V**2
-                self.partial_for_likelihood += 0.5 * self.output_dim * (self.psi0 - np.sum(Lmi_psi1**2,0))[:,None] * self.likelihood.precision**2
-
-                self.partial_for_likelihood += 0.5*np.sum(mdot(LBi.T,LBi,Lmi_psi1)*Lmi_psi1,0)[:,None]*self.likelihood.precision**2
-
-                self.partial_for_likelihood += -np.dot(self._LBi_Lmi_psi1Vf.T,_LBi_Lmi_psi1).T * self.likelihood.Y * self.likelihood.precision**2
-                self.partial_for_likelihood += 0.5*np.dot(self._LBi_Lmi_psi1Vf.T,_LBi_Lmi_psi1).T**2 * self.likelihood.precision**2
-
-        else:
-            # likelihood is not heteroscedatic
-            self.partial_for_likelihood = -0.5 * self.num_data * self.output_dim * self.likelihood.precision + 0.5 * self.likelihood.trYYT * self.likelihood.precision ** 2
-            self.partial_for_likelihood += 0.5 * self.output_dim * (self.psi0.sum() * self.likelihood.precision ** 2 - np.trace(self._A) * self.likelihood.precision)
-            self.partial_for_likelihood += self.likelihood.precision * (0.5 * np.sum(self._A * self.DBi_plus_BiPBi) - self.data_fit)
-
-    def log_likelihood(self):
-        """ Compute the (lower bound on the) log marginal likelihood """
-        if self.likelihood.is_heteroscedastic:
-            A = -0.5 * self.num_data * self.output_dim * np.log(2.*np.pi) + 0.5 * np.sum(np.log(self.likelihood.precision)) - 0.5 * np.sum(self.likelihood.V * self.likelihood.Y)
-            B = -0.5 * self.output_dim * (np.sum(self.likelihood.precision.flatten() * self.psi0) - np.trace(self._A))
-        else:
-            A = -0.5 * self.num_data * self.output_dim * (np.log(2.*np.pi) - np.log(self.likelihood.precision)) - 0.5 * self.likelihood.precision * self.likelihood.trYYT
-            B = -0.5 * self.output_dim * (np.sum(self.likelihood.precision * self.psi0) - np.trace(self._A))
-        C = -self.output_dim * (np.sum(np.log(np.diag(self.LB)))) # + 0.5 * self.num_inducing * np.log(sf2))
-        D = 0.5 * self.data_fit
-        self._A_part, self._B_part, self._C_part, self._D_part = A, B, C, D
-        return A + B + C + D + self.likelihood.Z
-
-    def _set_params(self, p):
-        self.Z = p[:self.num_inducing * self.input_dim].reshape(self.num_inducing, self.input_dim)
-        self.kern._set_params(p[self.Z.size:self.Z.size + self.kern.num_params])
-        self.likelihood._set_params(p[self.Z.size + self.kern.num_params:])
-        self._compute_kernel_matrices()
-        self._computations()
-        self.Cpsi1V = None
-
-    def _get_params(self):
-        return np.hstack([self.Z.flatten(), self.kern._get_params_transformed(), self.likelihood._get_params()])
-
-    def _get_param_names(self):
-        return sum([['iip_%i_%i' % (i, j) for j in range(self.Z.shape[1])] for i in range(self.Z.shape[0])], [])\
-            + self.kern._get_param_names_transformed() + self.likelihood._get_param_names()
-
-    #def _get_print_names(self):
-    #    return self.kern._get_param_names_transformed() + self.likelihood._get_param_names()
-
-    def update_likelihood_approximation(self, **kwargs):
-        """
-        Approximates a non-gaussian likelihood using Expectation Propagation
-
-        For a Gaussian likelihood, no iteration is required:
-        this function does nothing
-        """
-        if not isinstance(self.likelihood, Gaussian): # Updates not needed for Gaussian likelihood
-            self.likelihood.restart()
-            if self.has_uncertain_inputs:
-                Lmi = chol_inv(self._Lm)
-                Kmmi = tdot(Lmi.T)
-                diag_tr_psi2Kmmi = np.array([np.trace(psi2_Kmmi) for psi2_Kmmi in np.dot(self.psi2, Kmmi)])
-
-                self.likelihood.fit_FITC(self.Kmm, self.psi1.T, diag_tr_psi2Kmmi, **kwargs) # This uses the fit_FITC code, but does not perfomr a FITC-EP.#TODO solve potential confusion
-                # raise NotImplementedError, "EP approximation not implemented for uncertain inputs"
-            else:
-                self.likelihood.fit_DTC(self.Kmm, self.psi1.T, **kwargs)
-                # self.likelihood.fit_FITC(self.Kmm,self.psi1,self.psi0)
-                self._set_params(self._get_params()) # update the GP
-
-    def _log_likelihood_gradients(self):
-        return np.hstack((self.dL_dZ().flatten(), self.dL_dtheta(), self.likelihood._gradients(partial=self.partial_for_likelihood)))
-
-    def dL_dtheta(self):
-        """
-        Compute and return the derivative of the log marginal likelihood wrt the parameters of the kernel
-        """
-        dL_dtheta = self.kern.dK_dtheta(self.dL_dKmm, self.Z)
-        if self.has_uncertain_inputs:
-            dL_dtheta += self.kern.dpsi0_dtheta(self.dL_dpsi0, self.Z, self.X, self.X_variance)
-            dL_dtheta += self.kern.dpsi1_dtheta(self.dL_dpsi1, self.Z, self.X, self.X_variance)
-            dL_dtheta += self.kern.dpsi2_dtheta(self.dL_dpsi2, self.Z, self.X, self.X_variance)
-        else:
-            dL_dtheta += self.kern.dK_dtheta(self.dL_dpsi1, self.X, self.Z)
-            dL_dtheta += self.kern.dKdiag_dtheta(self.dL_dpsi0, self.X)
-
-        return dL_dtheta
-
-    def dL_dZ(self):
-        """
-        The derivative of the bound wrt the inducing inputs Z
-        """
-        dL_dZ = self.kern.dK_dX(self.dL_dKmm, self.Z)
-        if self.has_uncertain_inputs:
-            dL_dZ += self.kern.dpsi1_dZ(self.dL_dpsi1, self.Z, self.X, self.X_variance)
-            dL_dZ += self.kern.dpsi2_dZ(self.dL_dpsi2, self.Z, self.X, self.X_variance)
-        else:
-            dL_dZ += self.kern.dK_dX(self.dL_dpsi1.T, self.Z, self.X)
-        return dL_dZ
-
-    def _raw_predict(self, Xnew, X_variance_new=None, which_parts='all', full_cov=False):
-        """
-        Internal helper function for making predictions, does not account for
-        normalization or likelihood function
-        """
-
-        Bi, _ = dpotri(self.LB, lower=0) # WTH? this lower switch should be 1, but that doesn't work!
-        symmetrify(Bi)
-        Kmmi_LmiBLmi = backsub_both_sides(self._Lm, np.eye(self.num_inducing) - Bi)
-
-        if self.Cpsi1V is None:
-            psi1V = np.dot(self.psi1.T, self.likelihood.V)
-            tmp, _ = dtrtrs(self._Lm, np.asfortranarray(psi1V), lower=1, trans=0)
-            tmp, _ = dpotrs(self.LB, tmp, lower=1)
-            self.Cpsi1V, _ = dtrtrs(self._Lm, tmp, lower=1, trans=1)
-
-        if X_variance_new is None:
-            Kx = self.kern.K(self.Z, Xnew, which_parts=which_parts)
-            mu = np.dot(Kx.T, self.Cpsi1V)
-            if full_cov:
-                Kxx = self.kern.K(Xnew, which_parts=which_parts)
-                var = Kxx - mdot(Kx.T, Kmmi_LmiBLmi, Kx) # NOTE this won't work for plotting
-            else:
-                Kxx = self.kern.Kdiag(Xnew, which_parts=which_parts)
-                var = Kxx - np.sum(Kx * np.dot(Kmmi_LmiBLmi, Kx), 0)
-        else:
-            # assert which_parts=='all', "swithching out parts of variational kernels is not implemented"
-            Kx = self.kern.psi1(self.Z, Xnew, X_variance_new) # , which_parts=which_parts) TODO: which_parts
-            mu = np.dot(Kx, self.Cpsi1V)
-            if full_cov:
-                raise NotImplementedError, "TODO"
-            else:
-                Kxx = self.kern.psi0(self.Z, Xnew, X_variance_new)
-                psi2 = self.kern.psi2(self.Z, Xnew, X_variance_new)
-                var = Kxx - np.sum(np.sum(psi2 * Kmmi_LmiBLmi[None, :, :], 1), 1)
-
-        return mu, var[:, None]
-
-    def predict(self, Xnew, X_variance_new=None, which_parts='all', full_cov=False, **likelihood_args):
-        """
-        Predict the function(s) at the new point(s) Xnew.
-
-        **Arguments**
-
-        :param Xnew: The points at which to make a prediction
-        :type Xnew: np.ndarray, Nnew x self.input_dim
-        :param X_variance_new: The uncertainty in the prediction points
-        :type X_variance_new: np.ndarray, Nnew x self.input_dim
-        :param which_parts:  specifies which outputs kernel(s) to use in prediction
-        :type which_parts: ('all', list of bools)
-        :param full_cov: whether to return the full covariance matrix, or just the diagonal
-        :type full_cov: bool
-        :rtype: posterior mean,  a Numpy array, Nnew x self.input_dim
-        :rtype: posterior variance, a Numpy array, Nnew x 1 if full_cov=False, Nnew x Nnew otherwise
-        :rtype: lower and upper boundaries of the 95% confidence intervals, Numpy arrays,  Nnew x self.input_dim
-
-
-           If full_cov and self.input_dim > 1, the return shape of var is Nnew x Nnew x self.input_dim. If self.input_dim == 1, the return shape is Nnew x Nnew.
-           This is to allow for different normalizations of the output dimensions.
-
-        """
-        # normalize X values
-        Xnew = (Xnew.copy() - self._Xoffset) / self._Xscale
-        if X_variance_new is not None:
-            X_variance_new = X_variance_new / self._Xscale ** 2
-
-        # here's the actual prediction by the GP model
-        mu, var = self._raw_predict(Xnew, X_variance_new, full_cov=full_cov, which_parts=which_parts)
-
-        # now push through likelihood
-        mean, var, _025pm, _975pm = self.likelihood.predictive_values(mu, var, full_cov, **likelihood_args)
-
-        return mean, var, _025pm, _975pm
-
-
-    def plot_f(self, samples=0, plot_limits=None, which_data_rows='all',
-            which_data_ycols='all', which_parts='all', resolution=None,
-            full_cov=False, fignum=None, ax=None):
-
-        """
-        Plot the GP's view of the world, where the data is normalized and the
-          - In one dimension, the function is plotted with a shaded region identifying two standard deviations.
-          - In two dimsensions, a contour-plot shows the mean predicted function
-          - Not implemented in higher dimensions
-
-        :param samples: the number of a posteriori samples to plot
-        :param plot_limits: The limits of the plot. If 1D [xmin,xmax], if 2D [[xmin,ymin],[xmax,ymax]]. Defaluts to data limits
-        :param which_data_rows: which if the training data to plot (default all)
-        :type which_data_rows: 'all' or a slice object to slice self.X, self.Y
-        :param which_parts: which of the kernel functions to plot (additively)
-        :type which_parts: 'all', or list of bools
-        :param resolution: the number of intervals to sample the GP on. Defaults to 200 in 1D and 50 (a 50x50 grid) in 2D
-        :type resolution: int
-        :param full_cov:
-        :type full_cov: bool
-                :param fignum: figure to plot on.
-        :type fignum: figure number
-        :param ax: axes to plot on.
-        :type ax: axes handle
-
-        :param output: which output to plot (for multiple output models only)
-        :type output: integer (first output is 0)
-        """
-        if ax is None:
-            fig = pb.figure(num=fignum)
-            ax = fig.add_subplot(111)
-        if fignum is None and ax is None:
-                fignum = fig.num
-        if which_data_rows is 'all':
-            which_data_rows = slice(None)
-
-        GPBase.plot_f(self, samples=samples, plot_limits=plot_limits, which_data_rows=which_data_rows, which_data_ycols=which_data_ycols, which_parts=which_parts, resolution=resolution, fignum=fignum, ax=ax)
-
-        if self.X.shape[1] == 1:
-            if self.has_uncertain_inputs:
-                Xu = self.X * self._Xscale + self._Xoffset # NOTE self.X are the normalized values now
-                ax.errorbar(Xu[which_data, 0], self.likelihood.data[which_data, 0],
-                            xerr=2 * np.sqrt(self.X_variance[which_data, 0]),
-                            ecolor='k', fmt=None, elinewidth=.5, alpha=.5)
-            Zu = self.Z * self._Xscale + self._Xoffset
-            ax.plot(Zu, np.zeros_like(Zu) + ax.get_ylim()[0], 'r|', mew=1.5, markersize=12)
-
-        elif self.X.shape[1] == 2:
-            Zu = self.Z * self._Xscale + self._Xoffset
-            ax.plot(Zu[:, 0], Zu[:, 1], 'wo')
-
-        else:
-            raise NotImplementedError, "Cannot define a frame with more than two input dimensions"
-
-    def plot(self, plot_limits=None, which_data_rows='all',
-            which_data_ycols='all', which_parts='all', fixed_inputs=[],
-            plot_raw=False,
-            levels=20, samples=0, fignum=None, ax=None, resolution=None):
-        """
-        Plot the posterior of the sparse GP.
-          - In one dimension, the function is plotted with a shaded region identifying two standard deviations.
-          - In two dimsensions, a contour-plot shows the mean predicted function
-          - In higher dimensions, use fixed_inputs to plot the GP  with some of the inputs fixed.
-
-        Can plot only part of the data and part of the posterior functions
-        using which_data_rowsm which_data_ycols and which_parts
-
-        :param plot_limits: The limits of the plot. If 1D [xmin,xmax], if 2D [[xmin,ymin],[xmax,ymax]]. Defaluts to data limits
-        :type plot_limits: np.array
-        :param which_data_rows: which of the training data to plot (default all)
-        :type which_data_rows: 'all' or a slice object to slice self.X, self.Y
-        :param which_data_ycols: when the data has several columns (independant outputs), only plot these
-        :type which_data_rows: 'all' or a list of integers
-        :param which_parts: which of the kernel functions to plot (additively)
-        :type which_parts: 'all', or list of bools
-        :param fixed_inputs: a list of tuple [(i,v), (i,v)...], specifying that input index i should be set to value v.
-        :type fixed_inputs: a list of tuples
-        :param resolution: the number of intervals to sample the GP on. Defaults to 200 in 1D and 50 (a 50x50 grid) in 2D
-        :type resolution: int
-        :param levels: number of levels to plot in a contour plot.
-        :type levels: int
-        :param samples: the number of a posteriori samples to plot
-        :type samples: int
-        :param fignum: figure to plot on.
-        :type fignum: figure number
-        :param ax: axes to plot on.
-        :type ax: axes handle
-        :type output: integer (first output is 0)
-        :param linecol: color of line to plot.
-        :type linecol:
-        :param fillcol: color of fill
-        :param levels: for 2D plotting, the number of contour levels to use is ax is None, create a new figure
-        """
-        #deal work out which ax to plot on
-        #Need these because we use which_data_rows in this function not just base
-        if which_data_rows == 'all':
-            which_data_rows = slice(None)
-        if which_data_ycols == 'all':
-            which_data_ycols = np.arange(self.output_dim)
-        if ax is None:
-            fig = pb.figure(num=fignum)
-            ax = fig.add_subplot(111)
-
-        #work out what the inputs are for plotting (1D or 2D)
-        fixed_dims = np.array([i for i,v in fixed_inputs])
-        free_dims = np.setdiff1d(np.arange(self.input_dim),fixed_dims)
-
-        #call the base plotting
-        GPBase.plot(self, samples=samples, plot_limits=plot_limits,
-                which_data_rows=which_data_rows,
-                which_data_ycols=which_data_ycols, fixed_inputs=fixed_inputs,
-                which_parts=which_parts, resolution=resolution, levels=20,
-                fignum=fignum, ax=ax)
-
-        if len(free_dims) == 1:
-            #plot errorbars for the uncertain inputs
-            if self.has_uncertain_inputs:
-                Xu = self.X * self._Xscale + self._Xoffset # NOTE self.X are the normalized values now
-                ax.errorbar(Xu[which_data_rows, 0], self.likelihood.data[which_data_rows, 0],
-                            xerr=2 * np.sqrt(self.X_variance[which_data_rows, 0]),
-                            ecolor='k', fmt=None, elinewidth=.5, alpha=.5)
-
-            #plot the inducing inputs
-            Zu = self.Z * self._Xscale + self._Xoffset
-            ax.plot(Zu, np.zeros_like(Zu) + ax.get_ylim()[0], 'r|', mew=1.5, markersize=12)
-
-        elif len(free_dims) == 2:
-            Zu = self.Z * self._Xscale + self._Xoffset
-            ax.plot(Zu[:, 0], Zu[:, 1], 'wo')
-
-        else:
-            raise NotImplementedError, "Cannot define a frame with more than two input dimensions"
-
-    def getstate(self):
-        """
-        Get the current state of the class,
-        here just all the indices, rest can get recomputed
-        """
-        return GPBase.getstate(self) + [self.Z,
-                self.num_inducing,
-                self.has_uncertain_inputs,
-                self.X_variance]
-
-    def setstate(self, state):
-        self.X_variance = state.pop()
-        self.has_uncertain_inputs = state.pop()
-        self.num_inducing = state.pop()
-        self.Z = state.pop()
-        GPBase.setstate(self, state)
-
-=======
     def __init__(self, X, Y, Z, kernel, likelihood, inference_method=None,
                  name='sparse gp', Y_metadata=None, normalizer=False):
         #pick a sensible inference method
@@ -596,5 +129,4 @@
                 Kxx = kern.psi0(self.Z, Xnew)
                 psi2 = kern.psi2(self.Z, Xnew)
                 var = Kxx - np.sum(np.sum(psi2 * Kmmi_LmiBLmi[None, :, :], 1), 1)
-        return mu, var
->>>>>>> 4fd05439
+        return mu, var